--- conflicted
+++ resolved
@@ -5,7 +5,6 @@
 
 from .ops import move_data
 
-<<<<<<< HEAD
 import os
 try:
     os.environ['PAGED_SIZE']
@@ -15,19 +14,13 @@
 print("PAGED_SIZE : ", paged_size)
 
 
-=======
->>>>>>> 73be68b1
 
 logger = getLogger(__name__)
 _BLOCK_SIZE = 512  # _BLOCK_SIZE must be a multiple of 256 for FlashAttention
 _MAX_SEQ_LEN = 2048
 _MAX_NUM_BLOCKS_PER_LAYER = (
     _MAX_SEQ_LEN // _BLOCK_SIZE
-<<<<<<< HEAD
 ) * paged_size  # TODO: make  this dynamic
-=======
-) * 16  # TODO: make  this dynamic
->>>>>>> 73be68b1
 
 
 class PagedKVCacheManager:
@@ -57,21 +50,14 @@
         self.block_table = {}  # (seq_id, layer_id, block_idx)
         # TODO: For better performance, use list instead of set for free_blocks
         self.free_blocks = set(range(self.num_blocks))
-<<<<<<< HEAD
         use_half = get_dtype()
-=======
->>>>>>> 73be68b1
         self.paged_k_cache = torch.zeros(
             self.num_blocks,
             block_size,
             n_local_kv_heads,
             head_dim,
             device=device,
-<<<<<<< HEAD
             dtype=torch.float16 if use_half else torch.bfloat16,
-=======
-            dtype=torch.bfloat16,
->>>>>>> 73be68b1
         )
         self.paged_v_cache = torch.zeros(
             self.num_blocks,
@@ -79,11 +65,7 @@
             n_local_kv_heads,
             head_dim,
             device=device,
-<<<<<<< HEAD
             dtype=torch.float16 if use_half else torch.bfloat16,
-=======
-            dtype=torch.bfloat16,
->>>>>>> 73be68b1
         )
 
         # seq_lens = (tokens != -1).sum(1)
@@ -178,18 +160,8 @@
         self.timers("get_gpu_block_table").stop()
         return output
 
-<<<<<<< HEAD
-    def get_gpu_seq_lens(self, req_ids):
-        # logger.warning(f"get_gpu_seq_lens : {[self.seq_lens[req_id] for req_id in req_ids]}")
-        return torch.tensor(
-            [self.seq_lens[req_id] for req_id in req_ids],
-            dtype=torch.int32,
-            device=self.device,
-        )
-=======
     def get_gpu_seq_lens(self):
         return self.curr_seq_lens_gpu
->>>>>>> 73be68b1
 
     def get_paged_kv_cache(self):
         return self.paged_k_cache, self.paged_v_cache
@@ -586,10 +558,7 @@
         self.max_seq_len = max_seq_len
         self.tmp_storage = []
         self.device = torch.device(device)
-<<<<<<< HEAD
         use_half = get_dtype()
-=======
->>>>>>> 73be68b1
         self.buffer = torch.zeros(
             [
                 self.num_layers,
@@ -600,11 +569,7 @@
                 self.head_dim,
             ],
             device=self.device,
-<<<<<<< HEAD
             dtype=torch.float16 if use_half else torch.bfloat16,
-=======
-            dtype=torch.bfloat16,
->>>>>>> 73be68b1
         )
         pass
 
@@ -627,8 +592,6 @@
         pass
 
     # Decode:
-<<<<<<< HEAD
-=======
     # return [# of current req_ids]
     def get_gpu_seq_lens(self):
         pass
@@ -639,7 +602,6 @@
         pass
 
     # Decode:
->>>>>>> 73be68b1
     def finalize_cache_single_decode(self, req_ids):
         self.curr_varlens = None
         self.curr_req_ids = None
