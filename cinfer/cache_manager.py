import torch
from .global_vars import get_timers, get_dtype

from logging import getLogger


logger = getLogger(__name__)
_BLOCK_SIZE = 512  # _BLOCK_SIZE must be a multiple of 256 for FlashAttention
_MAX_SEQ_LEN = 2048


class PagedKVCacheManager:
    def __init__(
        self,
        begin_layer_id,
        end_layer_id,
        num_hot_req=16,
        block_size=_BLOCK_SIZE,
        max_seq_len=_MAX_SEQ_LEN,
        device="cuda",
        *,
        k_shape_per_sample=None,
        v_shape_per_sample=None,
        n_local_kv_heads=None,
        head_dim=None,
    ):
        """
        You can optionally set `k_shae_per_sample` and `v_shape_per_sample`, or `n_local_kv_heads` and `head_dim`.
        """

        num_blocks_per_layer = (max_seq_len // _BLOCK_SIZE) * num_hot_req

        self.begin_layer_id = begin_layer_id
        self.end_layer_id = end_layer_id
        self.num_layers = end_layer_id - begin_layer_id
        self.k_shape_per_sample = (
            k_shape_per_sample
            if k_shape_per_sample is not None
            else (n_local_kv_heads, head_dim)
        )
        self.v_shape_per_sample = (
            v_shape_per_sample
            if v_shape_per_sample is not None
            else (n_local_kv_heads, head_dim)
        )
        assert block_size % 256 == 0
        self.block_size = block_size
        self.max_seq_len = max_seq_len
        self.num_blocks = num_blocks_per_layer * self.num_layers
        self.device = torch.device(device)
        self.gpu_block_table = None

        self.seq_lens = {}
        self.timers = get_timers()
        self.block_table = {}  # (seq_id, layer_id - begin_layer_id, block_idx)
        # TODO: For better performance, use list instead of set for free_blocks
        self.free_blocks = set(range(self.num_blocks))
        use_half = get_dtype()
        self.paged_k_cache = torch.zeros(
<<<<<<< HEAD
            self.num_blocks,
            block_size,
            # n_local_kv_heads, FIXME
            # head_dim, FIXME
            512,
=======
            (self.num_blocks, block_size) + self.k_shape_per_sample,
>>>>>>> 8499e460
            device=device,
            dtype=torch.float16 if use_half else torch.bfloat16,
        )
        self.paged_v_cache = torch.zeros(
<<<<<<< HEAD
            self.num_blocks,
            block_size,
            # n_local_kv_heads, FIXME
            # head_dim, FIXME
            64,
=======
            (self.num_blocks, block_size) + self.v_shape_per_sample,
>>>>>>> 8499e460
            device=device,
            dtype=torch.float16 if use_half else torch.bfloat16,
        )

    # Init block table and kv cache with kv generated during prefill
    def finalize_cache_bylayer_prefill(self, xk, xv, req_ids, varlen, layer_id):
        self.timers("cache_finalize_cache_all_prefill").start()
        for idx, req_id in enumerate(req_ids):
            if layer_id == self.begin_layer_id:
                self.seq_lens[req_id] = varlen.cpu_lens[idx]
                # logger.warning(f"Prefill: seq_lens[{req_id}] = {self.seq_lens[req_id]}")
            num_blocks_prepared = (
                varlen.cpu_lens[idx] + self.block_size - 1
            ) // self.block_size
            block_ids = []
            start_pos = varlen.cpu_prefix_lens[idx]
            end_pos = varlen.cpu_prefix_lens[idx + 1]
            for chunck_id in range(num_blocks_prepared):
                block_idx = self.get_free_block()
                block_ids.append(block_idx)
                if chunck_id != num_blocks_prepared - 1:
                    self.paged_k_cache[block_idx] = xk[
                        start_pos : (start_pos + self.block_size)
                    ].clone()
                    self.paged_v_cache[block_idx] = xv[
                        start_pos : (start_pos + self.block_size)
                    ].clone()
                    start_pos += self.block_size
                else:
                    tmp_len = end_pos - start_pos
                    self.paged_k_cache[block_idx][:tmp_len] = xk[
                        start_pos:end_pos
                    ].clone()
                    self.paged_v_cache[block_idx][:tmp_len] = xv[
                        start_pos:end_pos
                    ].clone()
            if req_id in self.block_table:
                assert len(self.block_table[req_id]) == layer_id - self.begin_layer_id
            else:
                self.block_table[req_id] = []
            self.block_table[req_id].append(block_ids.copy())
        self.timers("cache_finalize_cache_all_prefill").stop()

    def finalize_cache_all_prefill(self, req_ids, varlen):
        self.curr_varlens = None
        self.curr_req_ids = None
        pass

    def prepare_cache_decode(self, req_ids):
        seq_lens = []
        for req_id in req_ids:
            seq_len = self.seq_lens[req_id]
            seq_lens.append(seq_len)
        max_seq = max(seq_lens)
        self.curr_seq_lens = seq_lens
        self.curr_seq_lens_gpu = torch.tensor(
            seq_lens, dtype=torch.int32, device=self.device
        )
        pass

    def get_free_block(self):
        # TODO: When run out of free blocks, use scheduling and preemption in paper instead of exception
        self.timers("get_free_block").start()
        if len(self.free_blocks) == 0:
            raise Exception("No more free blocks.")
        idx = list(self.free_blocks)[0]
        self.free_blocks.remove(idx)
        self.timers("get_free_block").stop()
        return idx

    def get_gpu_block_table(self, layer_id):
        return self.gpu_block_table[layer_id - self.begin_layer_id]

    def get_gpu_seq_lens(self):
        return self.curr_seq_lens_gpu

    def get_paged_kv_cache(self):
        return self.paged_k_cache, self.paged_v_cache

    def free_req_cache_blocks(self, req_id):
        self.timers("free_req_cache_blocks").start()
        for layer_blocks in self.block_table[req_id]:
            for block in layer_blocks:
                self.free_blocks.add(block)
        del self.block_table[req_id]
        self.timers("free_req_cache_blocks").stop()

    # Prepare enough block table for next decoding. When decoding, flash attention will fill new kv into paged kv cache (inplace).
    def prepare_block_table_for_decode(self, req_ids):
        for req_id in req_ids:
            if self.seq_lens[req_id] % self.block_size == 0:
                for local_layer_id in range(self.num_layers):
                    self.block_table[req_id][local_layer_id].append(
                        self.get_free_block()
                    )

        max_block_num = max(len(self.block_table[req_id][0]) for req_id in req_ids)
        gpu_block_table = [
            [[0] * max_block_num for _ in range(len(req_ids))]
            for _ in range(self.num_layers)
        ]
        for local_layer_id in range(self.num_layers):
            for idx, req_id in enumerate(req_ids):
                block_ids = self.block_table[req_id][local_layer_id]
                gpu_block_table[local_layer_id][idx][: len(block_ids)] = block_ids
        self.gpu_block_table = torch.tensor(
            gpu_block_table, dtype=torch.int32, device=self.device
        )

    def finalize_cache_single_decode(self, req_ids):
        for req_id in req_ids:
            self.seq_lens[req_id] = self.seq_lens[req_id] + 1
        self.curr_varlens = None
        self.curr_req_ids = None

    def finalize_cache_all_decode(self, req_id):
        self.timers("finalize_cache_all_decode").start()
        assert req_id in self.seq_lens
        assert req_id in self.block_table
        del self.seq_lens[req_id]
        self.free_req_cache_blocks(req_id)
        self.curr_varlens = None
        self.curr_req_ids = None
        self.timers("finalize_cache_all_decode").stop()


class KVCacheManager:
    def __init__(
        self, begin_layer_id, end_layer_id, n_local_kv_heads, head_dim, device="cuda"
    ):
        self.cache = {}
        self.prepared_cache = []
        self.begin_layer_id = begin_layer_id
        self.end_layer_id = end_layer_id
        self.num_layers = end_layer_id - begin_layer_id
        self.n_local_kv_heads = n_local_kv_heads
        self.head_dim = head_dim
        self.tmp_storage = []
        self.seq_lens = {}
        self.timers = get_timers()
        self.device = torch.device(device)

    # Prefill:
    def finalize_cache_bylayer_prefill(
        self, cache_k, cache_v, req_ids, varlen, layer_id
    ):
        self.tmp_storage.append([cache_k, cache_v])

    # Prefill:
    # return for every req [layer, seq, n_local_kv_heads, head_dim] * 2 (for k and v)
    def finalize_cache_all_prefill(self, req_ids, varlen):
        self.timers("cache_finalize_cache_all_prefill").start()
        assert (
            len(self.tmp_storage) == self.num_layers
        ), f"{len(self.tmp_storage)} {self.num_layers}"
        assert len(varlen.cpu_lens) == len(req_ids)
        assert sum(varlen.cpu_lens) == self.tmp_storage[0][0].shape[0]
        for it, req_id in enumerate(req_ids):
            self.seq_lens[req_id] = varlen.cpu_lens[it]
            self.cache[req_id] = [None] * self.num_layers
        for local_layer_id in range(self.num_layers):
            start = 0
            for it, req_id in enumerate(req_ids):
                end = start + varlen.cpu_lens[it]
                self.cache[req_id][local_layer_id] = [
                    self.tmp_storage[local_layer_id][0][
                        start:end
                    ],  # [seq, n_local_kv_heads, head_dim]
                    self.tmp_storage[local_layer_id][1][
                        start:end
                    ],  # [seq, n_local_kv_heads, head_dim]
                ]
                start = end
        self.tmp_storage = []
        self.curr_varlens = None
        self.curr_req_ids = None
        self.timers("cache_finalize_cache_all_prefill").stop()

    # Decode:
    # return [layer, num_req, 2, max_seqlen + 1, n_local_kv_heads, head_dim]
    def prepare_cache_decode(self, req_ids):
        self.timers("cache_prepare").start()
        max_seq = 0
        seq_lens = []
        for req_id in req_ids:
            seq_len = self.seq_lens[req_id]
            seq_lens.append(seq_len)
        self.curr_seq_lens = seq_lens
        self.curr_seq_lens_gpu = torch.tensor(
            seq_lens, dtype=torch.int32, device=self.device
        )
        max_seq = max(seq_lens)
        n_local_kv_heads = self.cache[req_ids[0]][0][0].shape[-2]
        head_dim = self.cache[req_ids[0]][0][0].shape[-1]
        use_half = get_dtype()
        prepared_cache = torch.zeros(
            [
                self.num_layers,  # layers
                2,
                len(req_ids),  # batch_size
                max_seq + 1,  # seq_len
                n_local_kv_heads,  # n_local_kv_heads
                head_dim,  # head_dim
            ],
            dtype=torch.float16 if use_half else torch.bfloat16,
            device=self.device,
        )
        # hkz-comment: Very similar to matrix transpose;
        for local_layer_id in range(self.num_layers):
            for it, req_id in enumerate(req_ids):
                prepared_cache[local_layer_id][0][it][: seq_lens[it]] = self.cache[
                    req_id
                ][local_layer_id][0]
                prepared_cache[local_layer_id][1][it][: seq_lens[it]] = self.cache[
                    req_id
                ][local_layer_id][1]
        self.prepared_cache = prepared_cache
        self.timers("cache_prepare").stop()

    # Decode:
    # return [2, num_req, max_seqlen + 1, n_local_kv_heads, head_dim]
    def get_cache_decode(self, layer_id):
        return self.prepared_cache[layer_id - self.begin_layer_id]

    # Decode:
    # return [# of current req_ids]
    def get_gpu_seq_lens(self):
        return self.curr_seq_lens_gpu

    # Decode:
    # return for every req [layer, seq + 1, n_local_kv_heads, head_dim] * 2 (for k and v)
    def finalize_cache_single_decode(self, req_ids):
        self.timers("cache_finalize_cache_single_decode").start()
        assert len(self.prepared_cache) > 0
        for it, req_id in enumerate(req_ids):
            self.cache[req_id] = [None] * self.num_layers
            self.seq_lens[req_id] += 1
        for local_layer_id in range(self.num_layers):
            for it, req_id in enumerate(req_ids):
                self.cache[req_id][local_layer_id] = [
                    self.prepared_cache[local_layer_id][0][it][
                        : self.curr_seq_lens[it] + 1
                    ],  # [seq + 1, n_local_kv_heads, head_dim]
                    self.prepared_cache[local_layer_id][1][it][
                        : self.curr_seq_lens[it] + 1
                    ],  # [seq + 1, n_local_kv_heads, head_dim]
                ]
        self.prepared_cache = []
        self.timers("cache_finalize_cache_single_decode").stop()
        self.curr_varlens = None
        self.curr_req_ids = None

    # Decode:
    def finalize_cache_all_decode(self, req_id):
        self.curr_varlens = None
        self.curr_req_ids = None
        pass


class KVCache:
    def __init__(self):
        self.cache_k = None
        self.cache_v = None
        self.inited = False

    def check_shape(self, cache):
        # (bsz * seqlen, self.n_local_heads, self.head_dim)
        assert len(cache.shape) == 3, cache.shape
        assert cache.device != torch.device("cpu")

    def check_shapes(self, cache_k, cache_v):
        self.check_shape(cache_k)
        self.check_shape(cache_v)
        assert cache_k.shape == cache_v.shape

    def init(self, cache_k, cache_v):
        assert not self.inited
        # self.check_shapes(cache_k, cache_v)

        self.cache_k = cache_k
        self.cache_v = cache_v
        self.inited = True

    def extend(self, new_cache_k, new_cache_v):
        assert self.inited
        self.cache_k = torch.cat([self.cache_k, new_cache_k], dim=0)
        self.cache_v = torch.cat([self.cache_v, new_cache_v], dim=0)


class KVCacheManagerSkewAware:
    def __init__(
        self,
        begin_layer_id,
        end_layer_id,
        num_hot_req,
        max_seq_len=2048,
        device="cuda",
        *,
        k_shape_per_sample=None,
        v_shape_per_sample=None,
        n_local_kv_heads=None,
        head_dim=None,
    ):
        """
        You can optionally set `k_shae_per_sample` and `v_shape_per_sample`, or `n_local_kv_heads` and `head_dim`.
        """

        self.begin_layer_id = begin_layer_id
        self.end_layer_id = end_layer_id
        self.num_layers = end_layer_id - begin_layer_id
        self.k_shape_per_sample = (
            k_shape_per_sample
            if k_shape_per_sample is not None
            else (n_local_kv_heads, head_dim)
        )
        self.v_shape_per_sample = (
            v_shape_per_sample
            if v_shape_per_sample is not None
            else (n_local_kv_heads, head_dim)
        )
        self.num_hot_req = num_hot_req
        self.slot_availability = [True] * num_hot_req
        self.hot_reqs = [-1] * num_hot_req
        self.req2slot = {}
        self.seq_lens = {}
        self.max_seq_len = max_seq_len
        self.tmp_storage = []
        self.device = torch.device(device)
        use_half = get_dtype()
        self.k_buffer = torch.zeros(
            (
                self.num_layers,
                self.num_hot_req,
                self.max_seq_len,
            )
            + self.k_shape_per_sample,
            device=self.device,
            dtype=torch.float16 if use_half else torch.bfloat16,
        )
        self.v_buffer = torch.zeros(
            (
                self.num_layers,
                self.num_hot_req,
                self.max_seq_len,
            )
            + self.v_shape_per_sample,
            device=self.device,
            dtype=torch.float16 if use_half else torch.bfloat16,
        )
        self.timers = get_timers()
        self.prepared_reqs = []
        self.rounded_max_seq = -1

    # Prefill:
    # return for every req [layer, seq, n_local_kv_heads, head_dim] * 2 (for k and v)
    def finalize_cache_bylayer_prefill(
        self, cache_k, cache_v, req_ids, varlen, layer_id
    ):
        self.timers("cache_finalize_cache_all_prefill").start()
        if layer_id == self.begin_layer_id:
            # logger.warning(req_ids)
            for it, req_id in enumerate(req_ids):
                self.seq_lens[req_id] = varlen.cpu_lens[it]
                for i in range(self.num_hot_req):
                    if self.slot_availability[i]:
                        self.req2slot[req_id] = i
                        self.slot_availability[i] = False
                        self.hot_reqs[i] = req_id
                        break
                assert (
                    req_id in self.req2slot
                ), f"Cannot allocate slot: {req_id} {self.req2slot}"

        start = 0
        for it, req_id in enumerate(req_ids):
            end = start + varlen.cpu_lens[it]
            self.k_buffer[layer_id - self.begin_layer_id][self.req2slot[req_id]][
                : varlen.cpu_lens[it]
            ] = cache_k[start:end]
            self.v_buffer[layer_id - self.begin_layer_id][self.req2slot[req_id]][
                : varlen.cpu_lens[it]
            ] = cache_v[start:end]
            start = end
        self.timers("cache_finalize_cache_all_prefill").stop()

    # Prefill:
    def finalize_cache_all_prefill(self, req_ids, varlen):
        pass

    # Decode:
    def prepare_cache_decode(self, req_ids):
        self.timers("cache_prepare").start()
        start_pos = self.hot_reqs.index(req_ids[0])
        assert start_pos + len(req_ids) <= self.num_hot_req
        # assert (
        #     self.hot_reqs[start_pos : start_pos + len(req_ids)] == req_ids
        # ), f"{self.hot_reqs} {req_ids}"

        seq_lens = []
        for req_id in req_ids:
            seq_len = self.seq_lens[req_id]
            seq_lens.append(seq_len)
        max_seq = max(seq_lens)
        self.curr_seq_lens = seq_lens
        self.curr_seq_lens_gpu = torch.tensor(
            seq_lens, dtype=torch.int32, device=self.device
        )

        limit = 16
        rounded_max_seq = (max_seq + 1 + limit - 1) // limit * limit
        if self.rounded_max_seq >= rounded_max_seq and self.prepared_reqs == req_ids:
            # prepared cache is long enough
            self.timers("cache_prepare").stop()
            return

        self.rounded_max_seq = rounded_max_seq
        self.prepared_reqs = req_ids

        k_prepared_cache_shape = list(self.k_buffer.shape)
        k_prepared_cache_stride = list(self.k_buffer.stride())
        k_prepared_cache_shape[1] = len(req_ids)
        k_prepared_cache_stride[0] = (
            k_prepared_cache_shape[1] * k_prepared_cache_stride[1]
        )
        k_prepared_cache_offset = start_pos * k_prepared_cache_stride[1]
        self.k_prepared_cache = torch.as_strided(
            self.k_buffer,
            k_prepared_cache_shape,
            k_prepared_cache_stride,
            k_prepared_cache_offset,
        )

        v_prepared_cache_shape = list(self.v_buffer.shape)
        v_prepared_cache_stride = list(self.v_buffer.stride())
        v_prepared_cache_shape[1] = len(req_ids)
        v_prepared_cache_stride[0] = (
            v_prepared_cache_shape[1] * v_prepared_cache_stride[1]
        )
        v_prepared_cache_offset = start_pos * v_prepared_cache_stride[1]
        self.v_prepared_cache = torch.as_strided(
            self.v_buffer,
            v_prepared_cache_shape,
            v_prepared_cache_stride,
            v_prepared_cache_offset,
        )

        self.timers("cache_prepare").stop()

    # Decode:
    # return [2, num_req, max_seqlen + 1, n_local_kv_heads, head_dim]
    def get_cache_decode(self, layer_id):
        return (
            self.k_prepared_cache[layer_id - self.begin_layer_id],
            self.v_prepared_cache[layer_id - self.begin_layer_id],
        )

    # Decode:
    # return [# of current req_ids]
    def get_gpu_seq_lens(self):
        return self.curr_seq_lens_gpu

    # Decode:
    def finalize_cache_single_decode(self, req_ids):
        for item in req_ids:
            self.seq_lens[item] += 1
        self.curr_varlens = None
        self.curr_req_ids = None

    # Decode:
    def finalize_cache_all_decode(self, req_id):
        slot_id = self.hot_reqs.index(req_id)
        if slot_id == -1:  # not in the hot slot
            return

        slot_last_id = next(
            (
                i
                for i in range(slot_id + 1, self.num_hot_req)
                if (
                    not self.slot_availability[i]
                    and (i + 1 >= self.num_hot_req or self.slot_availability[i + 1])
                )
            ),
            None,
        )
        if slot_last_id is not None:
            self.k_buffer[:, slot_id, :, :, :] = self.k_buffer[:, slot_last_id, :, :, :]
            self.v_buffer[:, slot_id, :, :, :] = self.v_buffer[:, slot_last_id, :, :, :]
            req_key = next(
                (k for k, v in self.req2slot.items() if v == slot_last_id), None
            )
            if req_key is not None:
                self.req2slot[req_key] = slot_id
                self.hot_reqs[slot_id] = req_key
            self.hot_reqs[slot_last_id] = -1
            self.slot_availability[slot_last_id] = True
            if req_id in self.req2slot:
                self.req2slot.pop(req_id)
            self.k_buffer[:, slot_last_id, :, :, :].zero_()
            self.v_buffer[:, slot_last_id, :, :, :].zero_()
        else:
            self.hot_reqs[slot_id] = -1
            self.slot_availability[slot_id] = True
            self.req2slot.pop(req_id)
            self.k_buffer[:, slot_id, :, :, :].zero_()
            self.v_buffer[:, slot_id, :, :, :].zero_()


class KVCacheManagerNop:
    def __init__(
        self,
        begin_layer_id,
        end_layer_id,
        n_local_kv_heads,
        head_dim,
        num_hot_req=16,
        max_seq_len=2048,
        device="cuda",
    ):
        self.begin_layer_id = begin_layer_id
        self.end_layer_id = end_layer_id
        self.num_layers = end_layer_id - begin_layer_id
        self.n_local_kv_heads = n_local_kv_heads
        self.head_dim = head_dim
        self.num_hot_req = num_hot_req
        self.slot_availability = [True] * num_hot_req
        self.hot_reqs = [-1] * num_hot_req
        self.req2slot = {}
        self.max_seq_len = max_seq_len
        self.tmp_storage = []
        self.device = torch.device(device)
        use_half = get_dtype()
        self.buffer = torch.zeros(
            [
                self.num_layers,
                2,
                self.num_hot_req,
                self.max_seq_len,
                self.n_local_kv_heads,
                self.head_dim,
            ],
            device=self.device,
            dtype=torch.float16 if use_half else torch.bfloat16,
        )
        pass

    # Prefill:
    # return for every req [layer, seq, n_local_kv_heads, head_dim] * 2 (for k and v)
    def finalize_cache_bylayer_prefill(self, cache_k, cache_v, req_ids, varlen):
        pass

    # Prefill:
    def finalize_cache_all_prefill(self, req_ids, varlen):
        pass

    # Decode:
    def prepare_cache_decode(self, req_ids):
        pass

    # Decode:
    # return [# of current req_ids]
    def get_gpu_seq_lens(self):
        pass

    # Decode:
    # return [2, num_req, max_seqlen + 1, n_local_kv_heads, head_dim]
    def get_cache_decode(self, layer_id):
        pass

    # Decode:
    def finalize_cache_single_decode(self, req_ids):
        self.curr_varlens = None
        self.curr_req_ids = None

    # Decode:
    def finalize_cache_all_decode(self, req_id):
        pass<|MERGE_RESOLUTION|>--- conflicted
+++ resolved
@@ -57,28 +57,12 @@
         self.free_blocks = set(range(self.num_blocks))
         use_half = get_dtype()
         self.paged_k_cache = torch.zeros(
-<<<<<<< HEAD
-            self.num_blocks,
-            block_size,
-            # n_local_kv_heads, FIXME
-            # head_dim, FIXME
-            512,
-=======
             (self.num_blocks, block_size) + self.k_shape_per_sample,
->>>>>>> 8499e460
             device=device,
             dtype=torch.float16 if use_half else torch.bfloat16,
         )
         self.paged_v_cache = torch.zeros(
-<<<<<<< HEAD
-            self.num_blocks,
-            block_size,
-            # n_local_kv_heads, FIXME
-            # head_dim, FIXME
-            64,
-=======
             (self.num_blocks, block_size) + self.v_shape_per_sample,
->>>>>>> 8499e460
             device=device,
             dtype=torch.float16 if use_half else torch.bfloat16,
         )
