import os
import torch
import torch.distributed
import numpy as np
from typing import Optional, Sequence
from dataclasses import dataclass

from .task import (
    Task,
    UserRequest,
    SerializedPackedTasksPayloadType,
    PackedTasksBase,
    PackedTasks,
    TaskType,
    req_decode,
    taskid2reqid,
)
from .backend import Backend, BackendState
from .utils import VarLens, top_k_top_p_min_p_sampling_from_probs_torch
from .cache_manager import PagedKVCacheManager
from .global_vars import get_timers, get_dtype
from .tensor_parallel import get_tp_group
from logging import getLogger

logger = getLogger(__name__)

# Although tags are not fully supported in the NCCL backend, they are helpful to understand the code
TASK_TENSOR_TAG = 1
HIDDEN_TENSOR_TAG = 2
LOGIT_TAG = 3


@dataclass
class OngoingRequests:
    waiting_task: PackedTasks
    handle: torch.distributed.distributed_c10d.Work
    logits: torch.Tensor


class Executor:
    @staticmethod
    def build(args):
        if args.infer.pp_size > 1:
            return PipeTensorExecutor(args)
        elif args.infer.tp_size > 1:
            return TensorExecutor(args)
        else:
            return NormalExecutor(args)

    def __init__(self, args):
        self.timers = get_timers()
        pass

    def step(
        self,
        tasks: PackedTasksBase,
    ):
        pass

    def _prepare_seq_lens_for_decode(self, tasks):
        seq_lens = []
        for req_id in tasks.req_ids:
            seq_len = Backend.cache_manager.seq_lens[req_id]
            seq_lens.append(seq_len)
        return seq_lens

    def _prepare_new_tokens_for_decode(self, tasks):
        new_tokens = []
        for task in tasks.tasks:
            new_tokens.append(task.next_token)
        new_tokens = torch.tensor(
            new_tokens, device="cuda", dtype=torch.long
        ).unsqueeze(1)
        return new_tokens


class NormalExecutor(Executor):

    def __init__(self, args):
        super().__init__(args)

    def update_response(self, tasks: PackedTasks, logits: torch.Tensor):
        logits = logits.view(-1, logits.shape[-1])
        assert (
            len(tasks.tasks) == logits.shape[0]
        ), f"logtis has shape {logits.shape}, but there are {len(tasks.tasks)} tasks"
        for it, task in enumerate(tasks.tasks):
            if (
                task.req.params.frequency_penalty > 0
                and task.task_type == TaskType.Decode
                and len(task.response) > 0
            ):
                logits[it].index_add_(
                    -1,
                    task.response.to_tensor(),
                    -task.req.params.frequency_penalty
                    * torch.ones(
                        (len(task.response),),
                        dtype=logits.dtype,
                        device=logits.device,
                    ),
                )
        if tasks.is_all_greedy:
            tokens = torch.argmax(logits, dim=-1)
        else:
            probs = torch.softmax(logits / tasks.temperatures.view(-1, 1), dim=-1)
            tokens = top_k_top_p_min_p_sampling_from_probs_torch(
                probs, tasks.top_ks, tasks.top_ps
            )
        tokens_cpu = tokens.cpu()
        for it, task in enumerate(tasks.tasks):
            task.update_response(tokens_cpu[it].item(), tokens[it])

    def propagate_tasks(self, tasks: Optional[PackedTasksBase]):
        """Make every ranks know the task metadata"""
        return tasks  # Need to do nothing if not parallelized

    def prefill_step(self, tasks: PackedTasksBase):
        # logger.warning(f"Prefill step: {tasks.task_ids}")
        varlens = VarLens(tasks.tokens, "cuda")
        self.timers("prefill").start()
        Backend.cache_manager.curr_varlens = varlens
        Backend.cache_manager.curr_req_ids = tasks.req_ids
        logits = Backend.model.prefill(tasks.tokens)
        self.timers("prefill").stop()
        self.update_response(tasks, logits)
        for it in range(tasks.num_tasks):
            tasks.tasks[it].start_decoding()
        varlens = VarLens(tasks.tokens, "cuda")
        Backend.cache_manager.finalize_cache_all_prefill(tasks.req_ids, varlens)
        return logits

    def decode_step(self, tasks: PackedTasksBase):
        Backend.cache_manager.prepare_cache_decode(tasks.req_ids)
        Backend.cache_manager.curr_req_ids = tasks.req_ids
        if isinstance(Backend.cache_manager, PagedKVCacheManager):
            Backend.cache_manager.prepare_block_table_for_decode(tasks.req_ids)
        # logger.info(f"Decode step: {tasks.task_ids}")
        self.timers("decode").start()
        new_tokens = self._prepare_new_tokens_for_decode(tasks)
        seq_lens = self._prepare_seq_lens_for_decode(tasks)
        self.timers("decode-model").start()
        logits = Backend.model.decode(new_tokens, seq_lens)
        self.timers("decode-model").stop()
        self.timers("decode").stop()
        self.update_response(tasks, logits)
        Backend.cache_manager.finalize_cache_single_decode(tasks.req_ids)
        return logits

    def step(
        self,
        tasks: PackedTasksBase,
    ):
        tasks = self.propagate_tasks(tasks)
        if tasks is None:
            return
        if tasks.task_type == TaskType.Prefill:
            return self.prefill_step(tasks)
        elif tasks.task_type == TaskType.Decode:
            return self.decode_step(tasks)
        else:
            raise NotImplementedError  # Hybrid task not implemented


class PipeTensorExecutor(NormalExecutor):

    def __init__(self, args):
        super().__init__(args)
        self.rank = torch.distributed.get_rank()
        self.local_rank = int(os.environ.get("LOCAL_RANK", 0))
        self.world_size = torch.distributed.get_world_size()
        self.tp_size = args.infer.tp_size
        self.pp_size = args.infer.pp_size
        self.pp_stage = Backend.pp_stage
        self.pp_main_rank = Backend.pp_main_rank
        self.pp_end_stage = Backend.pp_end_stage
        self.last_pp_main_rank = self.pp_end_stage * self.tp_size
        self.tp_group = get_tp_group()

    def prefill_step(self, tasks: PackedTasksBase):
        print(f"!!! {self.rank}: prefill step (A)")
        varlens = VarLens(tasks.tokens, device=self.local_rank)
        Backend.cache_manager.curr_varlens = varlens
        Backend.cache_manager.curr_req_ids = tasks.req_ids

        if self.rank == 0:
            inp = torch.from_numpy(np.concatenate(tasks.tokens)).to(self.local_rank)
            if self.tp_size > 1:
                torch.distributed.broadcast(
                    tensor=inp, src=self.pp_main_rank, group=self.tp_group
                )  # TODO main rank 处理统一放后面
        else:
            use_half = get_dtype()
<<<<<<< HEAD
            inp = torch.empty(
                [
                    sum([len(token) for token in tasks.tokens]),
                    Backend.model.params.dim,
                ],
                device=self.local_rank,
                dtype=torch.float16 if use_half else torch.bfloat16,
            )
            torch.distributed.recv(tensor=inp, src=self.rank - 1, tag=HIDDEN_TENSOR_TAG)
        print(f"!!! {self.rank}: prefill step (B)")
=======
            if self.pp_stage == 0:
                inp = torch.empty(
                    [sum(len(seq) for seq in tasks.tokens)],
                    dtype=torch.int64,
                    device=self.local_rank,
                )
            else:
                inp = torch.empty(
                    [
                        sum([len(token) for token in tasks.tokens]),
                        Backend.model.params.dim,
                    ],
                    device=self.local_rank,
                    dtype=torch.float16 if use_half else torch.bfloat16,
                )
            if self.rank == self.pp_main_rank:
                torch.distributed.recv(
                    tensor=inp, src=self.rank - self.tp_size, tag=HIDDEN_TENSOR_TAG
                )
            if self.tp_size > 1:
                torch.distributed.broadcast(
                    tensor=inp, src=self.pp_main_rank, group=self.tp_group
                )
>>>>>>> 235bc7c1
        self.timers("prefill").start()

        out = Backend.model.prefill(inp)

        self.timers("prefill").stop()
<<<<<<< HEAD
        print(
            f"!!! {self.rank}: prefill step (C), out.shape={out.shape} out.dtype={out.dtype}"
        )
        if self.rank < self.world_size - 1:
=======
        if self.rank == self.pp_main_rank and self.pp_stage != self.pp_end_stage:
>>>>>>> 235bc7c1
            torch.distributed.isend(
                tensor=out.contiguous(),  # contiguous() is necessary for NCCL
                dst=self.rank + self.tp_size,
                tag=HIDDEN_TENSOR_TAG,
            )
        elif self.rank == self.pp_main_rank and self.pp_stage == self.pp_end_stage:
            # send logits to rank 0 to get response words
            torch.cuda.synchronize(self.local_rank)
            torch.distributed.isend(
                tensor=out.contiguous(),  # contiguous() is necessary for NCCL
                dst=0,
                tag=LOGIT_TAG,
            )
        print(f"!!! {self.rank}: prefill step (D)")
        Backend.cache_manager.finalize_cache_all_prefill(tasks.req_ids, varlens)
        return out

    def decode_step(self, tasks: PackedTasksBase):
        print(f"!!! {self.rank}: decode step")
        Backend.cache_manager.prepare_cache_decode(tasks.req_ids)
        Backend.cache_manager.curr_req_ids = tasks.req_ids
        if isinstance(Backend.cache_manager, PagedKVCacheManager):
            Backend.cache_manager.prepare_block_table_for_decode(tasks.req_ids)
        if self.rank == 0:
            inp = self._prepare_new_tokens_for_decode(tasks)  # tensor
            if self.tp_size > 1:
                torch.distributed.broadcast(
                    tensor=inp, src=self.pp_main_rank, group=self.tp_group
                )
        else:
            use_half = get_dtype()
            if self.pp_stage == 0:
                inp = torch.empty(
                    [tasks.num_tasks, 1], dtype=torch.int64, device=self.local_rank
                )
            else:
                inp = torch.empty(
                    [tasks.num_tasks, 1, Backend.model.params.dim],
                    device=self.local_rank,
                    dtype=torch.float16 if use_half else torch.bfloat16,
                )
            if self.rank == self.pp_main_rank:
                torch.distributed.recv(
                    tensor=inp, src=self.rank - self.tp_size, tag=HIDDEN_TENSOR_TAG
                )
            if self.tp_size > 1:
                torch.distributed.broadcast(
                    tensor=inp, src=self.pp_main_rank, group=self.tp_group
                )
        self.timers("decode").start()
        seq_lens = self._prepare_seq_lens_for_decode(tasks)
        self.timers("decode-model").start()
        out = Backend.model.decode(inp, seq_lens)
        self.timers("decode-model").stop()
        self.timers("decode").stop()
        if self.rank == self.pp_main_rank and self.pp_stage != self.pp_end_stage:
            torch.distributed.isend(
                tensor=out.contiguous(),  # contiguous() is necessary for NCCL
                dst=self.rank + self.tp_size,
                tag=HIDDEN_TENSOR_TAG,
            )
        elif self.rank == self.pp_main_rank and self.pp_stage == self.pp_end_stage:
            # Send logits to rank 0 to get response words
            out = out.view(out.shape[0], -1)
            torch.distributed.isend(
                out.contiguous(),  # contiguous() is necessary for NCCL
                dst=0,
                tag=LOGIT_TAG,
            )
        Backend.cache_manager.finalize_cache_single_decode(tasks.req_ids)
        return out

    def _recv_logits(self, tasks):
        logits = torch.empty(
            [tasks.num_tasks, Backend.model.vocab_size],
            device=self.local_rank,
            dtype=torch.float,
        )
        handle = torch.distributed.irecv(
            logits, src=self.last_pp_main_rank, tag=LOGIT_TAG
        )
        Backend.ongoing_reqs.append(OngoingRequests(tasks, handle, logits))
        for it, task in enumerate(tasks.tasks):
            task.wait(handle)

    def propagate_tasks(self, tasks: Optional[PackedTasksBase]):
        remove_kvcache = False

        # Rank 0 initialzie from the argument. Rank >= 1 recv task tensor from Rank - 1
        if self.rank == 0:
            if Backend.state == BackendState.Running:
                task_tensor = tasks.serialize(device=self.local_rank)
            else:
                assert Backend.state == BackendState.Terminating
                task_tensor = PackedTasksBase.serialize_special(
                    SerializedPackedTasksPayloadType.TerminateBackend,
                    device=self.local_rank,
                )
            if self.tp_size > 1:
                torch.distributed.broadcast(
                    tensor=task_tensor, src=self.pp_main_rank, group=self.tp_group
                )

        else:
            task_tensor = PackedTasksBase.empty_serialization(device=self.local_rank)
            if self.rank == self.pp_main_rank:
                torch.distributed.recv(
                    tensor=task_tensor,
                    src=self.rank - self.tp_size,
                    tag=TASK_TENSOR_TAG,
                )
            if self.tp_size > 1:
                torch.distributed.broadcast(
                    tensor=task_tensor, src=self.pp_main_rank, group=self.tp_group
                )
            task_tensor_type, tasks = PackedTasksBase.deserialize(task_tensor)
            if task_tensor_type == SerializedPackedTasksPayloadType.TerminateBackend:
                Backend.state = BackendState.Terminating
            if task_tensor_type == SerializedPackedTasksPayloadType.EndTask:
                remove_kvcache = True

        if self.rank == self.pp_main_rank and self.pp_stage != self.pp_end_stage:
            torch.distributed.isend(
                tensor=task_tensor, dst=self.rank + self.tp_size, tag=TASK_TENSOR_TAG
            )

        if Backend.state == BackendState.Terminating:
            Backend.state = BackendState.Terminated
        if Backend.state == BackendState.Terminated:
            return None

        if remove_kvcache:
            for rid in tasks.req_ids:
                Backend.cache_manager.finalize_cache_all_decode(rid)
            return None

        return tasks

    def step(
        self,
        tasks: Optional[PackedTasksBase] = None,
    ):
        # Run tasks
        super().step(tasks)

        if Backend.state == BackendState.Terminated:
            return
        # Rank 0 recv final logits from Rank world_size - 1
        if self.rank == 0:
            if tasks.task_type == TaskType.Prefill:
                # After prefill, new decode tasks are created
                for it in range(tasks.num_tasks):
                    tasks.tasks[it].start_decoding()
                    tasks.tasks[it].wait(None)
            self._recv_logits(tasks)


class TensorExecutor(NormalExecutor):
    def __init__(self, args):
        super().__init__(args)
        self.rank = torch.distributed.get_rank()
        self.local_rank = int(os.environ.get("LOCAL_RANK", 0))
        self.world_size = torch.distributed.get_world_size()

    def propagate_tasks(self, tasks: Optional[PackedTasksBase]):
        """Broadcast task metadata from rank 0 to all other ranks"""
        remove_kvcache = False
        if Backend.state == BackendState.Running:
            task_tensor = (
                tasks.serialize(device=self.local_rank)
                if self.rank == 0
                else PackedTasksBase.empty_serialization(device=self.local_rank)
            )
        else:
            assert Backend.state == BackendState.Terminating
            task_tensor = PackedTasksBase.serialize_special(
                SerializedPackedTasksPayloadType.TerminateBackend,
                device=self.local_rank,
            )
            Backend.state = BackendState.Terminated
        torch.distributed.broadcast(tensor=task_tensor, src=0)

        if self.rank != 0:
            task_tensor_type, tasks = PackedTasksBase.deserialize(task_tensor)

        if self.rank != 0:
            if task_tensor_type == SerializedPackedTasksPayloadType.TerminateBackend:
                Backend.state = BackendState.Terminated
            if task_tensor_type == SerializedPackedTasksPayloadType.EndTask:
                remove_kvcache = True
        if Backend.state == BackendState.Terminated:
            return None

        if remove_kvcache:
            for rid in tasks.req_ids:
                Backend.cache_manager.finalize_cache_all_decode(rid)
            return None

        return tasks

    def prefill_step(self, tasks):
        if self.rank == 0:
            tokens = torch.from_numpy(np.concatenate(tasks.tokens)).to(self.rank)
        else:
            tokens = torch.empty(
                [sum(len(seq) for seq in tasks.tokens)],
                dtype=torch.int64,
                device=self.local_rank,
            )
        torch.distributed.broadcast(tensor=tokens, src=0)

        varlens = VarLens(tasks.tokens, device=self.local_rank)
        self.timers("prefill").start()
        Backend.cache_manager.curr_varlens = varlens
        Backend.cache_manager.curr_req_ids = tasks.req_ids
        logits = Backend.model.prefill(tokens, varlens=varlens)
        self.timers("prefill").stop()
        if self.rank == 0:
            self.update_response(tasks, logits)
            for it in range(tasks.num_tasks):
                tasks.tasks[it].start_decoding()
        Backend.cache_manager.finalize_cache_all_prefill(tasks.req_ids, varlens)
        return logits

    def decode_step(self, tasks):
        if self.rank == 0:
            tokens = []
            for task in tasks.tasks:
                tokens.append(task.next_token)
            tokens = torch.tensor(
                tokens, dtype=torch.int64, device=self.local_rank
            ).unsqueeze(1)
            # TODO
            # inp = self._prepare_new_tokens_for_decode(tasks)
        else:
            tokens = torch.empty(
                [tasks.num_tasks, 1], dtype=torch.int64, device=self.local_rank
            )
        torch.distributed.broadcast(tensor=tokens, src=0)

        Backend.cache_manager.prepare_cache_decode(tasks.req_ids)
        Backend.cache_manager.curr_req_ids = tasks.req_ids
        if isinstance(Backend.cache_manager, PagedKVCacheManager):
            Backend.cache_manager.prepare_block_table_for_decode(tasks.req_ids)
        # logger.info(f"Decode step: {tasks.task_ids}")
        self.timers("decode").start()
        seq_lens = self._prepare_seq_lens_for_decode(tasks)
        self.timers("decode-model").start()
        logits = Backend.model.decode(tokens, seq_lens)
        self.timers("decode-model").stop()
        self.timers("decode").stop()
        if self.rank == 0:
            self.update_response(tasks, logits)
        Backend.cache_manager.finalize_cache_single_decode(tasks.req_ids)
        return logits<|MERGE_RESOLUTION|>--- conflicted
+++ resolved
@@ -191,18 +191,6 @@
                 )  # TODO main rank 处理统一放后面
         else:
             use_half = get_dtype()
-<<<<<<< HEAD
-            inp = torch.empty(
-                [
-                    sum([len(token) for token in tasks.tokens]),
-                    Backend.model.params.dim,
-                ],
-                device=self.local_rank,
-                dtype=torch.float16 if use_half else torch.bfloat16,
-            )
-            torch.distributed.recv(tensor=inp, src=self.rank - 1, tag=HIDDEN_TENSOR_TAG)
-        print(f"!!! {self.rank}: prefill step (B)")
-=======
             if self.pp_stage == 0:
                 inp = torch.empty(
                     [sum(len(seq) for seq in tasks.tokens)],
@@ -226,20 +214,12 @@
                 torch.distributed.broadcast(
                     tensor=inp, src=self.pp_main_rank, group=self.tp_group
                 )
->>>>>>> 235bc7c1
         self.timers("prefill").start()
 
         out = Backend.model.prefill(inp)
 
         self.timers("prefill").stop()
-<<<<<<< HEAD
-        print(
-            f"!!! {self.rank}: prefill step (C), out.shape={out.shape} out.dtype={out.dtype}"
-        )
-        if self.rank < self.world_size - 1:
-=======
         if self.rank == self.pp_main_rank and self.pp_stage != self.pp_end_stage:
->>>>>>> 235bc7c1
             torch.distributed.isend(
                 tensor=out.contiguous(),  # contiguous() is necessary for NCCL
                 dst=self.rank + self.tp_size,
