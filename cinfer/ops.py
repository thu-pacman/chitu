--- conflicted
+++ resolved
@@ -1,12 +1,6 @@
-<<<<<<< HEAD
 #import cinfer_backend, torch
 import torch
 from .triton_kernels import *
-=======
-import cinfer_backend, torch
-from .triton_kernels import *
-
->>>>>>> 73be68b1
 
 '''
 def GEMV(x, w):
@@ -14,52 +8,6 @@
     output = torch.zeros(x.shape[:-1] + w.shape[-1:], device=x.device, dtype=x.dtype)
     cinfer_backend.gemv(x, w, output)
     return output
-<<<<<<< HEAD
-'''
-
-@torch.inference_mode()
-def torch_attention(query, key, value):
-    # print(query.shape, key.shape)
-    n_local_kv_heads = key.shape[-2]
-    n_local_q_heads = query.shape[-2]
-    heads_per_group = n_local_q_heads // n_local_kv_heads
-    query = query.view(
-        query.shape[0],
-        query.shape[1],
-        n_local_kv_heads,
-        heads_per_group,
-        query.shape[-1],
-    )
-    key = key.view(key.shape[0], key.shape[1], n_local_kv_heads, 1, key.shape[-1])
-    value = value.view(
-        value.shape[0], value.shape[1], n_local_kv_heads, 1, value.shape[-1]
-    )
-    if key.shape[-2] < query.shape[-2] and key.shape[-2] == 1:
-        new_shape = []
-        for i in range(len(key.shape)):
-            if i == len(key.shape) - 2:
-                new_shape.append(query.shape[-2])
-            else:
-                new_shape.append(key.shape[i])
-        key = key.expand(new_shape)
-        value = value.expand(new_shape)
-        query = query.view(query.shape[0], query.shape[1], -1, query.shape[-1])
-        key = key.reshape(key.shape[0], key.shape[1], -1, key.shape[-1])
-        value = value.reshape(value.shape[0], value.shape[1], -1, value.shape[-1])
-
-    scale = 1.0 / query.shape[-1] ** 0.5
-    query = query * scale
-    query = query.transpose(1, 2)
-    key = key.transpose(1, 2)
-    value = value.transpose(1, 2)
-    # print(query.shape, key.transpose(-2, -1).shape)
-    attn = query @ key.transpose(-2, -1)
-    attn = attn.softmax(-1)
-    # attn = F.dropout(attn, p)
-    attn = attn @ value
-    return attn.transpose(1, 2)
-=======
->>>>>>> 73be68b1
 
 
 def move_data(buffer, xk, xv, curr_seq_lens, total_seq):
