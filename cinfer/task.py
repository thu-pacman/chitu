import torch
from enum import Enum
import asyncio
import time
<<<<<<< HEAD
=======
import threading
>>>>>>> 73be68b1
from .backend import Backend
from .async_response import AsyncDataStream, AsyncResponse
import os

from logging import getLogger

logger = getLogger(__name__)


class TaskLoad:
    _load_score = 0
    _lock = threading.Lock()

    @classmethod
    def get_load(cls):
        with cls._lock:
            return cls._load_score

    @classmethod
    def increase(cls, score: int):
        with cls._lock:
            cls._load_score += score

    @classmethod
    def reduce(cls, score: int):
        with cls._lock:
            cls._load_score -= score

    @classmethod
    def clear(cls):
        with cls._lock:
            cls._load_score = 0


class UserRequest:
    def __init__(self, message, request_id, max_new_tokens=50):
        self.message = message
        self.prompt_len = 0
        self.request_id = request_id
        self.completed = asyncio.Event()
        self.max_new_tokens = max_new_tokens
        self.async_stream = AsyncDataStream()
        self.output = ""
        self.finish_reason = None

    def add_data(self, data):
        self.async_stream.add_data(data)
        # self.output += data.strip("\n")
        # logger.warning(f"add data {data}")


class TaskPool:
    pool = {}
    id_list = []
    total_reqs = []

    def add(task):
        if task.task_id in TaskPool.pool:
            return False  # Task already exists, failed to add
        TaskPool.pool[task.task_id] = task
        TaskPool.id_list.append(task.task_id)
        if task.req not in TaskPool.total_reqs:
            TaskPool.total_reqs.append(task.req)
        return True

    def remove(task_id):
        assert task_id in TaskPool.pool, "Task not found in pool"
        # logger.warning(f"finish {task_id} cuda memory {torch.cuda.memory_allocated()}")
        if isinstance(TaskPool.pool[task_id], DecodeTask):
<<<<<<< HEAD
            TaskPool.pool[task_id].req.output = "".join(
                TaskPool.pool[task_id].req.async_stream.seqs
            ).replace("\n", "")
=======
            TaskPool.pool[task_id].req.output = repr(
                "".join(TaskPool.pool[task_id].req.async_stream.seqs)
            )
>>>>>>> 73be68b1
            TaskPool.pool[task_id].req.async_stream.send_stop_signal()
            TaskPool.pool[task_id].req.completed.set()
            TaskLoad.reduce(TaskPool.pool[task_id].prefix_length)
            Backend.cache_manager.finalize_cache_all_decode(
                TaskPool.pool[task_id].req.request_id
            )
        ret = TaskPool.pool.pop(task_id)
        TaskPool.id_list.remove(task_id)
        if len(TaskPool.pool) == 0:
            TaskLoad.clear()
        if ret is None:
            return False  # Task not found, failed to remove
        return True

    def display():
        return
        num = len(TaskPool.total_reqs)
        sys.stdout.write("\033[F" * num)
        for req in TaskPool.total_reqs:
            sys.stdout.write(f">>> {req.request_id}: {req.message} {req.output}<<<\n")
        sys.stdout.flush()


class TaskType(Enum):
    Prefill = 1
    Decode = 2
    Hybrid = 3


class Task:
    def __init__(self, task_id, req, priority=1):
        self.task_id = task_id
        self.req = req
        self.arrv_ts = time.perf_counter_ns()
        self.sched_ts = self.arrv_ts
        self.priority = priority
        self.sched_score = 0
        self.prefix_length = -1
        self.max_output_tokens = -1
        self.waiting = False
        self.handle = None
        self.wait_logit = None

    def need_remove(self):
        raise NotImplementedError

    def update_response(self, logit):
        raise NotImplementedError

    def wait(self, handle, logit):
        self.waiting = True
        self.handle = handle
        self.wait_logit = logit

    def unwait(self):
        # logger.warning(f"unwait {self.task_id}")
        self.waiting = False
        self.handle = None
        if self.wait_logit is not None:
            self.update_response(self.wait_logit)
        self.wait_logit = None


class PrefillTask(Task):
<<<<<<< HEAD
    def __init__(self, task_id: str, req: UserRequest, message, priority: int = 1):
=======
    def __init__(
        self,
        task_id: str,
        req: UserRequest,
        message,
        priority: int = 1,
        max_seq_len: int = 1024,
    ):
>>>>>>> 73be68b1
        super().__init__(task_id, req, priority)
        self.message = message
        if isinstance(message, str):
            self.tokens = Backend.tokenizer.encode(message, bos=True, eos=False)
        else:
            self.tokens = Backend.formatter.encode_dialog_prompt(message)
        self.task_type = TaskType.Prefill
<<<<<<< HEAD
        self.prefix_length = len(self.tokens)
        self.req.prompt_len = len(self.tokens)
=======
        self.req.prompt_len = len(self.tokens)
        self.prefix_length = self.req.prompt_len
        logger.info(
            f"Prefill_{req.request_id}: {message}, seq_len: {self.req.prompt_len}, max_seq_len: {max_seq_len}, max_new_tokens:[{self.req.max_new_tokens}] ==> [{min(self.req.max_new_tokens, max_seq_len - self.req.prompt_len)}]\n"
        )
        if self.req.prompt_len >= max_seq_len:
            logger.warning(
                f"prompt length({self.prefix_length}) is greater than max_seq_len({max_seq_len})"
            )
            raise ValueError("length error")
        TaskLoad.increase(self.req.prompt_len)
        self.req.max_new_tokens = min(
            self.req.max_new_tokens, max_seq_len - self.req.prompt_len
        )
>>>>>>> 73be68b1
        self.max_output_tokens = 1024  # TODO: replace hardcode by parameter
        self.sched_ddl = (
            time.perf_counter_ns()
            + self.prefix_length * 1000 * 1000
            + self.max_output_tokens * 1000 * 1000
        )
        self.linked_task = None

    def update_response(self, logit):
        self.next_token = torch.argmax(logit, dim=-1).item()
        self.req.add_data(self.next_token)
        if self.linked_task is not None:
            self.linked_task.next_token = self.next_token

    def need_remove(self):
        return not self.waiting


class DecodeTask(Task):
    def __init__(
        self,
        task_id: str,
        req: UserRequest,
        prefill_task: PrefillTask,
        next_token,
        priority: int = 1,
        waiting: bool = False,
    ):
        super().__init__(task_id, req, priority)
        self.prefill = prefill_task
        self.prefix_length = self.prefill.prefix_length
        self.max_output_tokens = self.prefill.max_output_tokens
        self.sched_ddl = self.prefill.sched_ddl
        self.task_type = TaskType.Decode
        if next_token is not None:
            self.response = [next_token]
        else:
            self.response = []
        self.next_token = next_token
        self.waiting = waiting
        TaskPool.add(self)

    def update_response(
        self, logit
    ):  # TODO: modify if generate more than one token at a time
        self.next_token = torch.argmax(logit, dim=-1).item()
        assert self.next_token is not None
        self.response.append(self.next_token)
        self.prefix_length += 1
        self.max_output_tokens -= 1
        self.req.add_data(self.next_token)
<<<<<<< HEAD
=======
        TaskLoad.increase(1)
>>>>>>> 73be68b1
        # logger.warning(f"decode token {(Backend.tokenizer.decode([self.next_token]))}")

    def need_remove(self):
        if Backend.args.infer.stop_with_eos:
<<<<<<< HEAD
            return (
=======
            if (
>>>>>>> 73be68b1
                len(self.response) > 0
                and torch.isin(self.response[-1], Backend.tokenizer.stop_tokens)
            ) and not self.waiting:
                self.req.finish_reason = "stop"
                return True
        if len(self.response) >= self.req.max_new_tokens and not self.waiting:
            self.req.finish_reason = "length"
            return True
        return False


def taskid2reqid(task_id):
    return task_id.split("_", 1)[1]


# +:prefill, -:decode
def req_encode(task_id: str):
    parts = task_id.split("_", 1)
    if parts[0] == "prefill":
        return int(parts[1], 16)
    else:
        return -int(parts[1], 16)


def req_decode(id_num: int):
    if id_num > 0:
        return "prefill_" + hex(id_num)[2:]
    else:
        return "decode_" + hex(-id_num)[2:]


class PackedTasks:
    max_num_tasks = -1

    def is_ended_tasks(task_tensor):
        return task_tensor[PackedTasks.max_num_tasks] == -1

    def __init__(self, task_ids, rank=0, task_tensor=None):
        self.tasks = []
        task_types = []
        self.req_ids = []
        if task_tensor is None:
            self.task_ids = task_ids
            self.num_tasks = len(task_ids)
            assert self.num_tasks > 0, "No tasks provided"
            for tid in self.task_ids:
                self.tasks.append(TaskPool.pool[tid])
                task_types.append(TaskPool.pool[tid].task_type)
                self.req_ids.append(TaskPool.pool[tid].req.request_id)
            if TaskType.Prefill in task_types and TaskType.Decode in task_types:
                self.task_type = TaskType.Hybrid
                raise NotImplementedError("Hybrid task not implemented")
            else:
                self.task_type = task_types[0]
                if self.task_type == TaskType.Prefill:
                    self.pack_tokens()
            # generate encoded task tensor
            encoded = [0] * (PackedTasks.max_num_tasks * 2)
            for i, tid in enumerate(self.task_ids):
                encoded[i] = req_encode(tid)
                if self.task_type == TaskType.Prefill:
                    encoded[PackedTasks.max_num_tasks + i] = len(self.tasks[i].tokens)
            self.task_tensor = torch.tensor(
                encoded,
                dtype=torch.int64,
                device=rank,
            )
            self.reqs = []
            for task in self.tasks:
                self.reqs.append(task.req)
        else:
            task_tensor_cpu = task_tensor.cpu()
            decoded = []
            lens = []
            # for it, task_id in enumerate(task_tensor_cpu):
            for it in range(PackedTasks.max_num_tasks):
                task_id = task_tensor_cpu[it]
                if task_id == 0:
                    break
                decoded.append(req_decode(task_id))
                if task_id > 0:  # prefill
                    lens.append(int(task_tensor_cpu[PackedTasks.max_num_tasks + it]))
            self.task_ids = decoded
            self.num_tasks = len(self.task_ids)
            assert self.num_tasks > 0, "No tasks provided"
            self.req_ids = [item.split("_", 1)[1] for item in self.task_ids]
            # TODO: need to change task type classification when adding hybrid task
            self.task_type = (
                TaskType.Prefill
                if self.task_ids[0].startswith("prefill")
                else TaskType.Decode
            )
            self.task_tensor = task_tensor
            if self.task_type == TaskType.Prefill:
                self.tokens = [([0] * lens[it]) for it in range(len(lens))]

    def pack_tokens(self):
        tokens = []
        for task in self.tasks:
            if task.task_type == TaskType.Prefill:
                tokens.append(task.tokens)
        self.tokens = tokens<|MERGE_RESOLUTION|>--- conflicted
+++ resolved
@@ -2,10 +2,7 @@
 from enum import Enum
 import asyncio
 import time
-<<<<<<< HEAD
-=======
 import threading
->>>>>>> 73be68b1
 from .backend import Backend
 from .async_response import AsyncDataStream, AsyncResponse
 import os
@@ -75,15 +72,9 @@
         assert task_id in TaskPool.pool, "Task not found in pool"
         # logger.warning(f"finish {task_id} cuda memory {torch.cuda.memory_allocated()}")
         if isinstance(TaskPool.pool[task_id], DecodeTask):
-<<<<<<< HEAD
-            TaskPool.pool[task_id].req.output = "".join(
-                TaskPool.pool[task_id].req.async_stream.seqs
-            ).replace("\n", "")
-=======
             TaskPool.pool[task_id].req.output = repr(
                 "".join(TaskPool.pool[task_id].req.async_stream.seqs)
             )
->>>>>>> 73be68b1
             TaskPool.pool[task_id].req.async_stream.send_stop_signal()
             TaskPool.pool[task_id].req.completed.set()
             TaskLoad.reduce(TaskPool.pool[task_id].prefix_length)
@@ -148,9 +139,6 @@
 
 
 class PrefillTask(Task):
-<<<<<<< HEAD
-    def __init__(self, task_id: str, req: UserRequest, message, priority: int = 1):
-=======
     def __init__(
         self,
         task_id: str,
@@ -159,7 +147,6 @@
         priority: int = 1,
         max_seq_len: int = 1024,
     ):
->>>>>>> 73be68b1
         super().__init__(task_id, req, priority)
         self.message = message
         if isinstance(message, str):
@@ -167,10 +154,6 @@
         else:
             self.tokens = Backend.formatter.encode_dialog_prompt(message)
         self.task_type = TaskType.Prefill
-<<<<<<< HEAD
-        self.prefix_length = len(self.tokens)
-        self.req.prompt_len = len(self.tokens)
-=======
         self.req.prompt_len = len(self.tokens)
         self.prefix_length = self.req.prompt_len
         logger.info(
@@ -185,7 +168,6 @@
         self.req.max_new_tokens = min(
             self.req.max_new_tokens, max_seq_len - self.req.prompt_len
         )
->>>>>>> 73be68b1
         self.max_output_tokens = 1024  # TODO: replace hardcode by parameter
         self.sched_ddl = (
             time.perf_counter_ns()
@@ -237,19 +219,12 @@
         self.prefix_length += 1
         self.max_output_tokens -= 1
         self.req.add_data(self.next_token)
-<<<<<<< HEAD
-=======
         TaskLoad.increase(1)
->>>>>>> 73be68b1
         # logger.warning(f"decode token {(Backend.tokenizer.decode([self.next_token]))}")
 
     def need_remove(self):
         if Backend.args.infer.stop_with_eos:
-<<<<<<< HEAD
-            return (
-=======
             if (
->>>>>>> 73be68b1
                 len(self.response) > 0
                 and torch.isin(self.response[-1], Backend.tokenizer.stop_tokens)
             ) and not self.waiting:
