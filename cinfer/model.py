import os
import math
import itertools
from dataclasses import dataclass
from typing import Optional, Tuple, Mapping, List, Any

<<<<<<< HEAD
import torch.distributed
from .global_vars import set_global_variables, get_timers
from .utils import (
    VarLens,
    compute_layer_dist_in_pipe,
    is_layer,
)
from .cache_manager import PagedKVCacheManager


=======
>>>>>>> 235bc7c1
import torch
import torch.distributed
import torch.nn.functional as F
from torch import nn

import numpy as np

from .global_vars import set_global_variables, get_timers
from .utils import VarLens, compute_layer_dist_in_pipe, is_layer
from .cache_manager import PagedKVCacheManager
from .tensor_parallel import get_tp_group


# from vllm import _custom_ops as vllm_ops
# import cinfer_backend

from .tokenizer import Tokenizer, ChatFormat, TokenizerHF, ChatFormatHF
from pathlib import Path
import os, sys, json, time

from logging import getLogger


logger = getLogger(__name__)


class RMSNorm(nn.Module):
    """
    Root Mean Square Layer Normalization (RMSNorm).

    Args:
        dim (int): Dimension of the input tensor.
        eps (float): Epsilon value for numerical stability. Defaults to 1e-6.
    """

    def __init__(self, dim: int, eps: float = 1e-6):
        super().__init__()
        self.dim = dim
        self.eps = eps
        self.weight = nn.Parameter(torch.ones(dim))

    def _naive_norm(self, x, compute_dtype):
        dtype = x.dtype
        x = x.to(compute_dtype)
        y = x * torch.rsqrt(x.pow(2).mean(-1, keepdim=True) + self.eps)
        return y.to(dtype) * self.weight

    def forward(self, x: torch.Tensor, compute_dtype=None):
        """
        Forward pass for RMSNorm.

        Args:
            x (torch.Tensor): Input tensor.
            compute_dtype (torch.dtype, optional): The dtype to use for computation. Defaults to the
                dtype of the input tensor.

        Returns:
            torch.Tensor: Normalized tensor with the same shape as input.
        """
        # NOTE: Although F.rms_norm uses different dtypes inside itself, and some models directly
        # pass float16 tensors to it, our CI shows it does not work for some models, especially GPTQ
        # quantized models. Maybe we should make the dtype optional.
        if compute_dtype is None:
            compute_dtype = torch.float32
        if hasattr(F, "rms_norm"):
            dtype = x.dtype
            return F.rms_norm(
                x.to(compute_dtype), (self.dim,), self.weight, self.eps
            ).to(dtype)
        else:  # Old PyTorch versions
            return self._naive_norm(x, compute_dtype=compute_dtype)


def precompute_freqs_cis(dim: int, end: int, theta: float = 10000.0):
    freqs = 1.0 / (theta ** (torch.arange(0, dim, 2)[: (dim // 2)].float() / dim))
    t = torch.arange(end, device=freqs.device, dtype=torch.float32)
    freqs = torch.outer(t, freqs)
    freqs_cis = torch.polar(torch.ones_like(freqs), freqs)  # complex64
    return freqs_cis


def reshape_for_broadcast(freqs_cis: torch.Tensor, x: torch.Tensor):
    ndim = x.ndim
    assert 0 <= 1 < ndim
    if ndim == 4:
        assert freqs_cis.shape == (
            x.shape[1],
            x.shape[-1],
        ), f"{freqs_cis.shape} {x.shape}"
        shape = [d if i == 1 or i == ndim - 1 else 1 for i, d in enumerate(x.shape)]
    elif ndim == 3:
        assert freqs_cis.shape == (
            x.shape[0],
            x.shape[-1],
        ), f"{freqs_cis.shape} {x.shape}"
        shape = [d if i == 0 or i == ndim - 1 else 1 for i, d in enumerate(x.shape)]
    else:
        assert False
    return freqs_cis.view(*shape)


def apply_rotary_emb(
    xq: torch.Tensor,
    xk: torch.Tensor,
    freqs_cis: torch.Tensor,
) -> Tuple[torch.Tensor, torch.Tensor]:
    xq_ = torch.view_as_complex(xq.float().reshape(*xq.shape[:-1], -1, 2))
    xk_ = torch.view_as_complex(xk.float().reshape(*xk.shape[:-1], -1, 2))
    freqs_cis = reshape_for_broadcast(freqs_cis, xq_)
    xq_out = torch.view_as_real(xq_ * freqs_cis).flatten(xq.dim() - 1)
    xk_out = torch.view_as_real(xk_ * freqs_cis).flatten(xk.dim() - 1)
    return xq_out.type_as(xq), xk_out.type_as(xk)


class Attention(nn.Module):
    def __init__(self, layer_id, cache, attn_backend):
        super().__init__()
        self.layer_id = layer_id
        self.cache = cache
        self.attn_backend = attn_backend

    def _run_linear(self, x):
        raise NotImplementedError

    def _run_output_linear(self, x):
        raise NotImplementedError

    def prefill_forward(
        self,
        x: torch.Tensor,
        freqs_cis: torch.Tensor,
        varlens,
    ):
        bs_seq, _ = x.shape
        xq, xk, xv = self._run_linear(x)
        xq = xq.view(bs_seq, self.n_local_heads, self.head_dim)
        xk = xk.view(bs_seq, self.n_local_kv_heads, self.head_dim)
        xv = xv.view(bs_seq, self.n_local_kv_heads, self.head_dim)
        xq, xk = apply_rotary_emb(xq, xk, freqs_cis=freqs_cis)
        self.cache.finalize_cache_bylayer_prefill(
            xk, xv, self.cache.curr_req_ids, self.cache.curr_varlens, self.layer_id
        )
        output = self.attn_backend.attn_varlen_func(
            xq,
            xk,
            xv,
            varlens.prefix_lens,
            varlens.prefix_lens,
            varlens.max_len,
            varlens.max_len,
            causal=True,
        ).view(bs_seq, -1)
        return self._run_output_linear(output)

    def decode_forward(self, x: torch.Tensor, freqs_cis: torch.Tensor):
        bsz, seqlen, _ = x.shape
        assert seqlen == 1, "decode_forward only supports single token decoding"
        xq, xk, xv = self._run_linear(x)

        xq = xq.view(-1, self.n_local_heads, self.head_dim)
        xk = xk.view(-1, self.n_local_kv_heads, self.head_dim)
        xv = xv.view(-1, self.n_local_kv_heads, self.head_dim)

        xq, xk = apply_rotary_emb(xq, xk, freqs_cis=freqs_cis)

        xq = xq.view(bsz, seqlen, self.n_local_heads, self.head_dim)
        xk = xk.view(bsz, seqlen, self.n_local_kv_heads, self.head_dim)
        xv = xv.view(bsz, seqlen, self.n_local_kv_heads, self.head_dim)

        cache = self.cache.get_cache_decode(self.layer_id)
        cache_k = cache[0]
        cache_v = cache[1]
        cache_seqlens = self.cache.get_gpu_seq_lens()
        output = self.attn_backend.attn_with_kvcache(
            xq,
            cache_k,
            cache_v,
            xk,
            xv,
            cache_seqlens=cache_seqlens,
        ).view(bsz, seqlen, -1)
        return self._run_output_linear(output)

    def decode_forward_paged(self, x: torch.Tensor, freqs_cis: torch.Tensor):
        bsz, seqlen, _ = x.shape
        assert seqlen == 1, "decode_forward only supports single token decoding"
        xq, xk, xv = self._run_linear(x)

        xq = xq.view(-1, self.n_local_heads, self.head_dim)
        xk = xk.view(-1, self.n_local_kv_heads, self.head_dim)
        xv = xv.view(-1, self.n_local_kv_heads, self.head_dim)

        xq, xk = apply_rotary_emb(xq, xk, freqs_cis=freqs_cis)

        xq = xq.view(bsz, seqlen, self.n_local_heads, self.head_dim)
        xk = xk.view(bsz, seqlen, self.n_local_kv_heads, self.head_dim)
        xv = xv.view(bsz, seqlen, self.n_local_kv_heads, self.head_dim)

        block_table = self.cache.get_gpu_block_table(self.layer_id)
        cache_seqlens = self.cache.get_gpu_seq_lens()
        paged_k_cache, paged_v_cache = self.cache.get_paged_kv_cache()
        output = self.attn_backend.attn_with_kvcache(
            xq,
            paged_k_cache,
            paged_v_cache,
            xk,
            xv,
            cache_seqlens=cache_seqlens,
            block_table=block_table,
        ).view(bsz, seqlen, -1)
        return self._run_output_linear(output)

    def forward(self, x, freqs_cis, varlens=None):
        if varlens is not None:  # prefill
            return self.prefill_forward(x, freqs_cis, varlens)
        elif isinstance(self.cache, PagedKVCacheManager):
            return self.decode_forward_paged(x, freqs_cis)
        else:
            return self.decode_forward(x, freqs_cis)


# def GEMV(x, w):
#     # w = w.transpose(1, 0).contiguous()
#     output = torch.zeros(x.shape[:-1] + w.shape[-1:], device=x.device, dtype=x.dtype)
#     cinfer_backend.gemv(x, w, output)
#     return output


class TransformerBlock(nn.Module):

    def __init__(self, layer_id: int, args, cache, attn_backend, op_impl):
        super().__init__()
        self.n_heads = args.n_heads
        self.dim = args.dim
        self.head_dim = args.dim // args.n_heads
        self.layer_id = layer_id
        self.timers = get_timers()

    def forward(self):
        raise NotImplementedError


class Transformer(nn.Module):
    def __init__(
        self,
        params,
        cache,
        pipeline_parallel_size,
        model_parallel_size,
        attn_backend,
        op_impl,
    ):
        super().__init__()
        self.cache = cache
        self.attn_backend = attn_backend
        self.op_impl = op_impl
        self.rank = torch.distributed.get_rank()
        self.local_rank = int(os.environ.get("LOCAL_RANK", 0))
        self.world_size = torch.distributed.get_world_size()
        self.device = torch.device(self.local_rank)

        self.pipeline_parallel_size = pipeline_parallel_size
        self.model_parallel_size = model_parallel_size
        self.pipeline_exec = pipeline_parallel_size > 1
        self.tensor_exec = model_parallel_size > 1

        self.tp_size = model_parallel_size
        self.pp_size = pipeline_parallel_size
        self.pp_stage = self.rank // self.model_parallel_size
        self.pp_main_rank = (self.rank // model_parallel_size) * model_parallel_size
        self.pp_end_stage = (self.world_size - 1) // model_parallel_size
        self.tp_group = get_tp_group()

        self.params = params
        self.vocab_size = params.vocab_size
        self.global_n_layers = params.n_layers

        if self.pipeline_exec:
            num_layers_of_each_rank = compute_layer_dist_in_pipe(
                self.global_n_layers, self.pipeline_parallel_size
            )
            first_layer_id_of_each_rank = list(
                itertools.accumulate([0] + num_layers_of_each_rank)
            )
            self.local_begin_layer_id = first_layer_id_of_each_rank[self.pp_stage]
            self.local_end_layer_id = first_layer_id_of_each_rank[self.pp_stage + 1]
        else:
            self.local_begin_layer_id = 0
            self.local_end_layer_id = self.global_n_layers

        if not self.pipeline_exec or self.pp_stage == 0:
            self._init_pre_layers()
        self._init_layers(cache, attn_backend=attn_backend, op_impl=op_impl)
        if not self.pipeline_exec or self.pp_stage == self.pipeline_parallel_size - 1:
            self._init_post_layers()

        self.freqs_cis = precompute_freqs_cis(
            params.dim // params.n_heads,
            params.max_seq_len * 2,
            params.rope_theta,
        ).cuda()

    def _get_tensor_column_parallel_layer_names(self) -> List[str]:
        raise NotImplementedError

    def _get_tensor_row_parallel_layer_names(self) -> List[str]:
        raise NotImplementedError

    def _get_pre_layer_prefixes(self) -> List[str]:
        raise NotImplementedError

    def _get_post_layer_prefixes(self) -> List[str]:
        raise NotImplementedError

    def _get_layer_i_prefixes(self, i: int) -> List[str]:
        raise NotImplementedError

    def _chunk_checkpoint_for_pipeline_parallel(
        self,
        checkpoint,
        num_layers: int,
        rank: int,
        world_size: int,
    ):
        keys = checkpoint.keys()
        # logger.warning(f"Loading checkpoint {keys}")
        partial_checkpoint = {}

        num_layers_of_each_rank = compute_layer_dist_in_pipe(num_layers, world_size)
        first_layer_id_of_each_rank = list(
            itertools.accumulate([0] + num_layers_of_each_rank)
        )

        for i in range(
            first_layer_id_of_each_rank[rank], first_layer_id_of_each_rank[rank + 1]
        ):
            for key in keys:
                if i == 0:
                    for prefix in self._get_pre_layer_prefixes():
                        if key.startswith(prefix):
                            partial_checkpoint[key] = checkpoint[key]
                for prefix in self._get_layer_i_prefixes(i):
                    if key.startswith(prefix):
                        local_i = i - first_layer_id_of_each_rank[rank]
                        partial_checkpoint[
                            key.replace(f"layers.{i}.", f"layers.{local_i}.", 1)
                        ] = checkpoint[key]
                if i == num_layers - 1:
                    for prefix in self._get_post_layer_prefixes():
                        if key.startswith(prefix):
                            partial_checkpoint[key] = checkpoint[key]
        return partial_checkpoint

    def _chunk_checkpoint_for_tensor_parallel(
        self,
        checkpoint,
        rank: int,
        world_size: int,
    ):
        keys = checkpoint.keys()
        partial_checkpoint = {}

        cpl_names = self._get_tensor_column_parallel_layer_names()
        rpl_names = self._get_tensor_row_parallel_layer_names()

        for name, param in checkpoint.items():
            if any(is_layer(s, name) for s in cpl_names):
                if name.endswith("weight"):
                    chunks = torch.chunk(param, world_size, dim=0)
                    partial_checkpoint[name] = chunks[rank]
                elif name.endswith("bias"):
                    chunks = torch.chunk(param, world_size, dim=-1)
                    partial_checkpoint[name] = chunks[rank]
                else:
                    assert False, f"Illegal parallel tensor {name}"
            elif any(is_layer(s, name) for s in rpl_names):
                if name.endswith("weight"):
                    chunks = torch.chunk(param, world_size, dim=1)
                    partial_checkpoint[name] = chunks[rank]
                elif name.endswith("bias"):
                    # Rank 0 needs a full bias and only rank 0 needs it
                    rank = torch.distributed.get_rank(group=get_tp_group())
                    if rank == 0:
                        partial_checkpoint[name] = param
                else:
                    assert False, f"Illegal parallel tensor {name}"
            else:
                partial_checkpoint[name] = param
        return partial_checkpoint

    def load_state_dict(self, state_dict: Mapping[str, Any], *args, **kwargs):
        if self.pipeline_exec:
            state_dict = self._chunk_checkpoint_for_pipeline_parallel(
                state_dict, self.global_n_layers, self.pp_stage, self.pp_size
            )
        if self.tensor_exec:
            state_dict = self._chunk_checkpoint_for_tensor_parallel(
                state_dict, self.rank % self.tp_size, self.tp_size
            )
        super().load_state_dict(state_dict, *args, **kwargs)

    def _init_pre_layers(self):
        raise NotImplementedError

    def _init_layers(self, cache, attn_backend):
        raise NotImplementedError

    def _init_post_layers(self):
        raise NotImplementedError

    def _pre_layers(self, h):
        raise NotImplementedError

    def _post_layers(self, h):
        """NOTE: _post_layers is assumed to be a token-wise computation"""
        raise NotImplementedError

    def prepare_freqs_cis_prefill(self, varlens, device):
        prepared_freqs_cis = torch.empty(
            [varlens.total_len, self.freqs_cis.shape[1]],
            device=device,
            dtype=torch.complex64,
        )
        start = 0
        for length in varlens.cpu_lens:
            prepared_freqs_cis[start : start + length] = self.freqs_cis[:length]
            start += length
        return prepared_freqs_cis

    def prepare_freqs_cis_decode(self, seq_lens, device):
        prepared_freqs_cis = torch.empty(
            [len(seq_lens), self.freqs_cis.shape[1]],
            device=device,
            dtype=torch.complex64,
        )
        for i, seq_len in enumerate(seq_lens):
            prepared_freqs_cis[i] = self.freqs_cis[seq_len]
        return prepared_freqs_cis

    @torch.inference_mode()
    def prefill_single_device(self, tokens, varlens=None):
        if isinstance(
            tokens, list
        ):  # else use tensor variable passed by TensorExecutor
            varlens = VarLens(tokens, self.device)
            tokens = torch.from_numpy(np.concatenate(tokens)).to(self.device)
        freqs_cis = self.prepare_freqs_cis_prefill(varlens, self.device)
        h = self._pre_layers(tokens)
        for it, layer in enumerate(self.layers):
            h = layer(h, freqs_cis, varlens)
        tmp = varlens.cpu_prefix_lens[1:]
        h = h[[item - 1 for item in tmp]]
        h = self._post_layers(h)  # Exec post layers AFTER cutting the last token off
        h = h.float()
        return h

    @torch.inference_mode()
    def decode_single_device(self, tokens, seq_lens):
        # generate different freqs_cis for each request, [num_req, other_freq_dim]
        freqs_cis = self.prepare_freqs_cis_decode(seq_lens, self.device)
        h = self._pre_layers(tokens)
        for it, layer in enumerate(self.layers):
            h = layer(h, freqs_cis)
        h = self._post_layers(h)
        h = h.float()
        return h

    @torch.inference_mode()
    def prefill_pipeline(self, tokens):

        varlens = self.cache.curr_varlens
        freqs_cis = self.prepare_freqs_cis_prefill(varlens, self.device)

        # start of model
        # if self.rank == 0:
        if self.pp_stage == 0:
            # tokens = torch.from_numpy(np.concatenate(tokens)).to(self.device)
            h = self._pre_layers(tokens)
        else:
            h = tokens
        # layers
        for it, layer in enumerate(self.layers):
            h = layer(h, freqs_cis, varlens)
        # end of model
        # if self.rank == self.world_size - 1:
        if self.pp_stage == self.pp_end_stage:
            tmp = varlens.cpu_prefix_lens[1:]
            h = h[[item - 1 for item in tmp]]
            h = self._post_layers(
                h
            )  # Exec post layers AFTER cutting the last token off

            h = h.float()

        return h

    @torch.inference_mode()
    def decode_pipeline(self, tokens, seq_lens):
        # generate different freqs_cis for each request, [num_req, other_freq_dim]
        freqs_cis = self.prepare_freqs_cis_decode(seq_lens, self.device)
        # if self.rank == 0:
        if self.pp_stage == 0:
            h = self._pre_layers(tokens)
        else:
            h = tokens
        for it, layer in enumerate(self.layers):
            h = layer(h, freqs_cis)
        # if self.rank == self.world_size - 1:
        if self.pp_stage == self.pp_end_stage:
            h = self._post_layers(h)
            h = h.float()

        return h

    @torch.inference_mode()
    def prefill(self, tokens, varlens=None):
        if self.pipeline_exec:
            return self.prefill_pipeline(tokens)
        elif self.tensor_exec:
            return self.prefill_single_device(tokens, varlens)
        else:
            return self.prefill_single_device(tokens)

    @torch.inference_mode()
    def decode(self, tokens, seq_lens):
        if self.pipeline_exec:
            return self.decode_pipeline(tokens, seq_lens)
        else:
            return self.decode_single_device(tokens, seq_lens)<|MERGE_RESOLUTION|>--- conflicted
+++ resolved
@@ -4,19 +4,6 @@
 from dataclasses import dataclass
 from typing import Optional, Tuple, Mapping, List, Any
 
-<<<<<<< HEAD
-import torch.distributed
-from .global_vars import set_global_variables, get_timers
-from .utils import (
-    VarLens,
-    compute_layer_dist_in_pipe,
-    is_layer,
-)
-from .cache_manager import PagedKVCacheManager
-
-
-=======
->>>>>>> 235bc7c1
 import torch
 import torch.distributed
 import torch.nn.functional as F
