--- conflicted
+++ resolved
@@ -71,9 +71,6 @@
                 if data:
                     chunk = ChatCompletionResponse(
                         id=self.id,
-<<<<<<< HEAD
-                        choices=[{"index": 0, "delta": {"content": f"{data}"}}],
-=======
                         choices=[
                             {
                                 "index": 0,
@@ -81,16 +78,12 @@
                                 "finish_reason": None,
                             }
                         ],
->>>>>>> 73be68b1
                     )
                     data = chunk.model_dump_json(exclude_none=True)
                     yield f"data: {data}\n\n"
 
             chunk = ChatCompletionResponse(
                 id=self.id,
-<<<<<<< HEAD
-                choices=[{"index": 0, "delta": {"content": ""}}],
-=======
                 choices=[
                     {
                         "index": 0,
@@ -98,7 +91,6 @@
                         "finish_reason": self.req.finish_reason,
                     }
                 ],
->>>>>>> 73be68b1
                 usage={
                     "prompt_tokens": f"{self.req.prompt_len}",
                     "completion_tokens": f"{self.async_stream.tokens_len}",
@@ -107,13 +99,9 @@
             )
             data = chunk.model_dump_json(exclude_none=True)
             yield f"data: {data}\n\n"
-<<<<<<< HEAD
-            logger.info(f"Task_{self.id}, {self.async_stream.seqs} [DONE]")
-=======
             logger.info(
                 f"Completed_{self.id}: {self.req.output}, token_len: {self.async_stream.tokens_len}\n"
             )
->>>>>>> 73be68b1
             yield "data: [DONE]\n\n"
 
         return stream_response()
