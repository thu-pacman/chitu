--- conflicted
+++ resolved
@@ -236,18 +236,6 @@
             op_impl=args.infer.op_impl,
             merge_qkv_gate_up=merge_qkv_gate_up,
         )
-<<<<<<< HEAD
-        # if args.quant == "None":
-        #    if args.dtype == "float16":
-        #        model = model.to(torch.float16)
-        #        torch.set_default_tensor_type(torch.cuda.HalfTensor)
-        #    elif args.dtype == "bfloat16":
-        #        model = model.to(torch.bfloat16)
-        #        torch.set_default_tensor_type(torch.cuda.BFloat16Tensor)
-        #    else:
-        #        raise NotImplementedError(f"Unsupported dtype {args.dtype}")
-=======
->>>>>>> 2d21e7af
         if (
             (args.quant == "awq")
             or (args.quant == "llmint8")
