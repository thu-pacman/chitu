import torch
import gc
import itertools
from tqdm import tqdm, trange
from glob import glob
from enum import Enum
from .tokenizer import Tokenizer, ChatFormat, TokenizerHF, ChatFormatHF
from pathlib import Path
import os, sys, json, time
from transformers import AutoModelForCausalLM
from safetensors.torch import safe_open

from .cache_manager import (
    KVCacheManager,
    KVCacheManagerSkewAware,
    PagedKVCacheManager,
    KVCacheManagerNop,
)
from .tensor_parallel import init_tp, get_tp_size
from .attn_backend import FlashAttnBackend, RefAttnBackend
from .model_llama import TransformerLlama
from .model_deepseek_v3 import TransformerDeepSeekV3
from .model_hf_llama import TransformerHFLlama
from .model_hf_mixtral import TransformerHFMixtral
from .utils import compute_layer_dist_in_pipe

from logging import getLogger

logger = getLogger(__name__)


class BackendState(Enum):
    Running = 1
    Terminating = 2  # All tasks done, but rank 0 should tell others to terminate
    Terminated = 3


class Backend:
    model = None
    tokenizer = None
    formatter = None
    args = None
    curr_varlens = None
    curr_req_ids = None
    ongoing_reqs = []
    cache_type = ""
    state = BackendState.Running
    pp_stage = None
    pp_end_stage = None
    pp_main_rank = None

    @staticmethod
    def build_model(args, cache, *extra_args, **extra_kwargs):
        if args.type == "hf-llama":
            if args.name.startswith("glm4"):
                extra_kwargs["rotary_type"] = "glm4"
            return TransformerHFLlama(args, cache, *extra_args, **extra_kwargs)
        elif args.type == "hf-mixtral":
            return TransformerHFMixtral(args, cache, *extra_args, **extra_kwargs)
        elif args.type == "llama":
            return TransformerLlama(args, cache, *extra_args, **extra_kwargs)
        elif args.type == "deepseek-v3":
            return TransformerDeepSeekV3(args, cache, *extra_args, **extra_kwargs)
        else:
            assert False, f"Unknown model type {args.models.type}"

    @staticmethod
    def build(args):
        if not torch.distributed.is_initialized():
            torch.distributed.init_process_group("nccl")
        model_parallel_size = args.infer.tp_size
        pipeline_parallel_size = args.infer.pp_size

        local_rank = int(os.environ.get("LOCAL_RANK", 0))
        global_rank = torch.distributed.get_rank()
        world_size = torch.distributed.get_world_size()
        assert (
            world_size == model_parallel_size * pipeline_parallel_size
        ), "World size not match"
        torch.cuda.set_device(local_rank)

        init_tp(model_parallel_size, pipeline_parallel_size)

        Backend.pp_stage = global_rank // model_parallel_size
        Backend.pp_end_stage = (world_size - 1) // model_parallel_size
        Backend.pp_main_rank = (
            global_rank // model_parallel_size
        ) * model_parallel_size

        torch.manual_seed(args.infer.seed)

        # if global_rank > 0:
        #    sys.stdout = open(os.devnull, "w")

        trust_remote_code = False
        if args.models.name.startswith("glm4"):
            trust_remote_code = True  # Blame the glm4 folks for this

        # Init tokenizer
        force_full_seq_decode = (
            args.models.tokenizer_force_full_seq_decode
            if hasattr(args.models, "tokenizer_force_full_seq_decode")
            else False
        )
        if (
            args.models.type == "hf-llama"
            or args.models.type == "hf-mixtral"
            or args.models.type == "deepseek-v3"
        ):
            tokenizer = TokenizerHF(
                path=args.models.tokenizer_path,
                trust_remote_code=trust_remote_code,
                force_full_seq_decode=force_full_seq_decode,
            )
        else:
            tokenizer = Tokenizer(
                model_path=args.models.tokenizer_path,
                force_full_seq_decode=force_full_seq_decode,
            )
            assert (
                args.models.vocab_size == tokenizer.n_words
            ), f"{args.models.vocab_size} vs. {tokenizer.n_words}"
        tokenizer.stop_tokens = torch.tensor(
            list(
                [tokenizer.stop_tokens]
                if isinstance(tokenizer.stop_tokens, int)
                else tokenizer.stop_tokens
            ),
            device=local_rank,
        )
        Backend.tokenizer = tokenizer
        if (
            args.models.type == "hf-llama"
            or args.models.type == "hf-mixtral"
            or args.models.type == "deepseek-v3"
        ):
            Backend.formatter = ChatFormatHF(tokenizer)
        else:
            Backend.formatter = ChatFormat(tokenizer)

        # Init cache
        if pipeline_parallel_size > 1:
            num_layers_of_each_rank = compute_layer_dist_in_pipe(
                args.models.n_layers, pipeline_parallel_size
            )
            first_layer_id_of_each_rank = list(
                itertools.accumulate([0] + num_layers_of_each_rank)
            )
            local_begin_layer_id = first_layer_id_of_each_rank[Backend.pp_stage]
            local_end_layer_id = first_layer_id_of_each_rank[Backend.pp_stage + 1]
        else:
            local_begin_layer_id = 0
            local_end_layer_id = args.models.n_layers
<<<<<<< HEAD
        model_parallel_size = fs_init.get_model_parallel_world_size()
        kv_cache_kvargs = {}
        if args.models.type == "deepseek-v3":
            kv_cache_kvargs["k_shape_per_sample"] = (args.models.kv_lora_rank,)
            kv_cache_kvargs["v_shape_per_sample"] = (args.models.qk_rope_head_dim,)
            # Unable to distribute DeepSeek-v3's KV cache via TP. So these shapes have
            # nothing to do with model_parallel_size
        else:
            n_kv_heads = (
                args.models.n_kv_heads
                if hasattr(args.models, "n_kv_heads")
                else args.models.n_heads
            )
            n_local_kv_heads = n_kv_heads // model_parallel_size
            head_dim = args.models.dim // args.models.n_heads
            kv_cache_kvargs["n_local_kv_heads"] = n_local_kv_heads
            kv_cache_kvargs["head_dim"] = head_dim
=======

        n_kv_heads = args.models.n_kv_heads
        n_local_kv_heads = n_kv_heads // model_parallel_size
        head_dim = args.models.dim // args.models.n_heads
>>>>>>> 235bc7c1
        if args.infer.cache_type == "normal":
            Backend.cache_manager = KVCacheManager(
                local_begin_layer_id,
                local_end_layer_id,
                **kv_cache_kvargs,
            )
        elif args.infer.cache_type == "nop":
            Backend.cache_manager = KVCacheManagerNop(
                local_begin_layer_id,
                local_end_layer_id,
                max_seq_len=args.infer.max_seq_len,
                num_hot_req=args.infer.max_reqs,
                device=local_rank,
                **kv_cache_kvargs,
            )
        elif args.infer.cache_type == "paged":
            Backend.cache_manager = PagedKVCacheManager(
                local_begin_layer_id,
                local_end_layer_id,
                max_seq_len=args.infer.max_seq_len,
                num_hot_req=args.infer.max_reqs,
                device=local_rank,
                **kv_cache_kvargs,
            )
        elif args.infer.cache_type == "skew":
            Backend.cache_manager = KVCacheManagerSkewAware(
                local_begin_layer_id,
                local_end_layer_id,
                max_seq_len=args.infer.max_seq_len,
                num_hot_req=args.infer.max_reqs,
                device=local_rank,
                **kv_cache_kvargs,
            )
        else:
            assert False, f"Unknown cache type {args.infer.cache_type}"
        Backend.cache_type = args.infer.cache_type
        if args.infer.attn_type == "flash":
            attn_backend = FlashAttnBackend()
        elif args.infer.attn_type == "ref":
            attn_backend = RefAttnBackend()
        else:
            assert False, f"Unknown attn type {args.infer.attn_type}"

        # Init model
        merge_qkv_gate_up = True
        if args.models.type == "llama" or args.models.type == "deepseek-v3":
            merge_qkv_gate_up = False  # Not yet supported
        if args.quant != "None":
            # Merge weights for quantized models is non-trivial, because we can
            # only merge weights but NOT the scales on input dimensions, and this
            # will break the assumption of the fused quantized kernels.
            merge_qkv_gate_up = False
        model = Backend.build_model(
            args.models,
            Backend.cache_manager,
            pipeline_parallel_size,
            model_parallel_size,
            attn_backend=attn_backend,
            op_impl=args.infer.op_impl,
            merge_qkv_gate_up=merge_qkv_gate_up,
        )
        # if args.quant == "None":
        #    if args.dtype == "float16":
        #        model = model.to(torch.float16)
        #        torch.set_default_tensor_type(torch.cuda.HalfTensor)
        #    elif args.dtype == "bfloat16":
        #        model = model.to(torch.bfloat16)
        #        torch.set_default_tensor_type(torch.cuda.BFloat16Tensor)
        #    else:
        #        raise NotImplementedError(f"Unsupported dtype {args.dtype}")
        if (
            (args.quant == "awq")
            or (args.quant == "llmint8")
            or (args.quant == "gptq")
            or (args.quant == "w8a16")
        ):
            from .quantize import quant

            torch.set_default_tensor_type(torch.cuda.HalfTensor)
            model = model.to(torch.float16)
        if args.quant == "awq":
            quant(model, method="awq", name="hf-llama")
        elif args.quant == "gptq":
            quant(model, method="gptq", name="hf-llama")
        elif args.quant == "w8a16":
            quant(model, method="w8a16", name="hf-llama")
        # print(model)

        # Init model parameters
        if args.infer.do_load:
            start_time = time.time()
            if args.models.type == "llama":
                checkpoints = sorted(Path(args.models.ckpt_dir).glob("*.pth"))
                assert (
                    len(checkpoints) > 0
                ), f"no checkpoint files found in {args.models.ckpt_dir}"
                ckpt_path = checkpoints[0]
                # logger.warning(f"Loading checkpoint from {ckpt_path}")
                checkpoint = torch.load(ckpt_path, map_location="cpu")
            elif args.models.type == "hf-llama" or args.models.type == "hf-mixtral":
                if args.quant == "awq":
                    params = torch.load(args.quant_ckpt_dir, map_location="cpu")
                    replace_list = [
                        ("model.", ""),
                        ("embed_tokens.weight", "embed_tokens.tok_embeddings.weight"),
                    ]

                    def rep(s):
                        for p in replace_list:
                            s = s.replace(p[0], p[1], 1)
                        return s

                    checkpoint = dict((rep(k), v) for k, v in params.items())
                elif args.quant == "gptq":
                    params = AutoModelForCausalLM.from_pretrained(
                        args.quant_ckpt_dir,
                        torch_dtype="auto",
                        device_map="cpu",
                        trust_remote_code=trust_remote_code,
                    ).state_dict()

                    def transform_key(key):
                        if key.startswith("model."):
                            return key[len("model.") :]
                        return key

                    checkpoint = dict((transform_key(k), v) for k, v in params.items())
                elif args.quant == "w8a16":
                    params = torch.load(
                        args.quant_ckpt_dir + "/pytorch_model.bin", map_location="cpu"
                    )
                    replace_list = [
                        ("model.", ""),
                        ("embed_tokens.weight", "embed_tokens.tok_embeddings.weight"),
                    ]
                    replace_list = [
                        ("model.", ""),
                    ]

                    def rep(s):
                        for p in replace_list:
                            s = s.replace(p[0], p[1], 1)
                        return s

                    checkpoint = dict((rep(k), v) for k, v in params.items())
                    # print(checkpoint.keys())
                else:
                    params = AutoModelForCausalLM.from_pretrained(
                        args.models.ckpt_dir,
                        torch_dtype="auto",
                        device_map="cpu",
                        trust_remote_code=trust_remote_code,
                    ).state_dict()

                    def transform_key(key):
                        if key.startswith("model."):
                            return key[len("model.") :]
                        return key

                    checkpoint = dict((transform_key(k), v) for k, v in params.items())
            elif args.models.type == "deepseek-v3":
                checkpoint = load_state_dict_deepseek_v3(args.models.ckpt_dir)
            else:
                raise NotImplementedError(f"Unsupported model type {args.models.type}")

            model.load_state_dict(checkpoint, strict=True)
            logger.warning(f"Loaded in {time.time() - start_time:.2f} seconds")

        if args.quant == "llmint8":
            quant(model, "llmint8", "hf-llama")
        model = model.to(local_rank)
        Backend.model = model

        Backend.args = args
        logger.warning(
            f"rank {local_rank} Backend initialized with CUDA mem at {torch.cuda.memory_allocated()}"
        )

    @staticmethod
    def stop():
        setattr(Backend, "model", None)
        setattr(Backend, "cache_manager", None)
        gc.collect()
        torch.cuda.empty_cache()


def load_state_dict_deepseek_v3(hf_ckpt_path):
    torch.set_num_threads(8)
    state_dict = {}

    for file_path in tqdm(glob(os.path.join(hf_ckpt_path, "*.safetensors"))):
        with safe_open(file_path, framework="pt", device="cpu") as f:
            for name in f.keys():
                if "model.layers.61" in name:
                    continue
                param: torch.Tensor = f.get_tensor(name)
                if name.startswith("model."):
                    name = name[len("model.") :]
                name = name.replace("self_attn", "attn")
                name = name.replace("mlp", "ffn")
                name = name.replace("weight_scale_inv", "scale")
                name = name.replace("e_score_correction_bias", "bias")
                key = name.split(".")[-2]
                mapping = {
                    "embed_tokens": ("embed", 0),
                    "input_layernorm": ("attn_norm", None),
                    "post_attention_layernorm": ("ffn_norm", None),
                    "q_proj": ("wq", 0),
                    "q_a_proj": ("wq_a", None),
                    "q_a_layernorm": ("q_norm", None),
                    "q_b_proj": ("wq_b", 0),
                    "kv_a_proj_with_mqa": ("wkv_a", None),
                    "kv_a_layernorm": ("kv_norm", None),
                    "kv_b_proj": ("wkv_b", 0),
                    "o_proj": ("wo", 1),
                    "gate": ("gate", None),
                    "gate_proj": ("w1", 0),
                    "down_proj": ("w2", 1),
                    "up_proj": ("w3", 0),
                    "norm": ("norm", None),
                    "lm_head": ("head", 0),
                    "scale": ("scale", None),
                }
                assert key in mapping, f"Key {key} not found in mapping"
                new_key, dim = mapping[key]
                name = name.replace(key, new_key)
                state_dict[name] = param

    return state_dict<|MERGE_RESOLUTION|>--- conflicted
+++ resolved
@@ -151,8 +151,6 @@
         else:
             local_begin_layer_id = 0
             local_end_layer_id = args.models.n_layers
-<<<<<<< HEAD
-        model_parallel_size = fs_init.get_model_parallel_world_size()
         kv_cache_kvargs = {}
         if args.models.type == "deepseek-v3":
             kv_cache_kvargs["k_shape_per_sample"] = (args.models.kv_lora_rank,)
@@ -169,12 +167,6 @@
             head_dim = args.models.dim // args.models.n_heads
             kv_cache_kvargs["n_local_kv_heads"] = n_local_kv_heads
             kv_cache_kvargs["head_dim"] = head_dim
-=======
-
-        n_kv_heads = args.models.n_kv_heads
-        n_local_kv_heads = n_kv_heads // model_parallel_size
-        head_dim = args.models.dim // args.models.n_heads
->>>>>>> 235bc7c1
         if args.infer.cache_type == "normal":
             Backend.cache_manager = KVCacheManager(
                 local_begin_layer_id,
