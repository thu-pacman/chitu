from cinfer.task import UserRequest, TaskPool, PrefillTask
from cinfer.model import Backend
from cinfer.cinfer_main import cinfer_init, cinfer_run
from cinfer.global_vars import set_global_variables, get_timers
from faker import Faker
import hydra
from omegaconf import DictConfig
import torch
import time

from logging import getLogger
import logging

logger = getLogger(__name__)

msgs = [
    [
        {
            "role": "user",
            "content": "宫保鸡丁怎么做?",
        }
    ],
    [{"role": "user", "content": "what is the recipe of Kung Pao chicken?"}],
    # [{"role": "user", "content": "what is the recipe of Kung Pao chicken?"}],
    [{"role": "user", "content": "what is the recipe of mayonnaise?"}],
    [
        {"role": "user", "content": "I am going to Paris, what should I see?"},
        {
            "role": "assistant",
            "content": """\
        Paris, the capital of France, is known for its stunning architecture, art museums, historical landmarks, and romantic atmosphere. Here are some of the top attractions to see in Paris:
        1. The Eiffel Tower: The iconic Eiffel Tower is one of the most recognizable landmarks in the world and offers breathtaking views of the city.
        2. The Louvre Museum: The Louvre is one of the world's largest and most famous museums, housing an impressive collection of art and artifacts, including the Mona Lisa.
        3. Notre-Dame Cathedral: This beautiful cathedral is one of the most famous landmarks in Paris and is known for its Gothic architecture and stunning stained glass windows.
        These are just a few of the many attractions that Paris has to offer. With so much to see and do, it's no wonder that Paris is one of the most popular tourist destinations in the world.""",
        },
        {"role": "user", "content": "What is so great about #1?"},
    ],
]


def gen_req_id(len=8):
    random_number = random.getrandbits(len * 4)
    hex_string = f"{random_number:0{len}x}"
    return hex_string


def gen_reqs(num_reqs, prompt_len, max_new_tokens):
    fake = Faker()
    reqs = []
    for i in range(num_reqs):
        msg = ""
        for j in range(prompt_len):
            msg += fake.word() + " "
        req = UserRequest(msg, f"{gen_req_id()}", max_new_tokens=max_new_tokens)
        reqs.append(req)
    return reqs


import random


def gen_reqs_real(num_reqs, max_new_tokens):
    reqs = []
    for i in range(num_reqs):
        req = UserRequest(
            msgs[i % len(msgs)], f"{gen_req_id()}", max_new_tokens=max_new_tokens
        )
        reqs.append(req)
    return reqs


def run_pipe(args, timers):
    rank = torch.distributed.get_rank()
    for i in range(2):
        if rank == 0:
<<<<<<< HEAD
            # reqs = gen_reqs(
            #     num_reqs=args.infer.max_reqs, prompt_len=512, max_new_tokens=args.request.max_new_tokens
            # )
            reqs = gen_reqs_real(
                num_reqs=args.infer.max_reqs, max_new_tokens=args.request.max_new_tokens
            )
=======
            reqs = gen_reqs(
                num_reqs=args.infer.max_reqs, prompt_len=512, max_new_tokens=args.request.max_new_tokens
            )
            # reqs = gen_reqs_real(num_reqs=1, max_new_tokens=args.request.max_new_tokens)
>>>>>>> 24a956b7
            for req in reqs:
                TaskPool.add(PrefillTask(f"prefill_{req.request_id}", req, req.message))
        t_start = time.time()
        timers("overall").start()
        while len(TaskPool.pool) > 0 or rank != 0:
            cinfer_run()
        timers("overall").stop()
        t_end = time.time()
        logger.warning(f"Time cost {t_end - t_start}")

        for req in reqs:
            logger.warning(f"Response in rank {rank}: {req.output}")

        timers.log()

def run_normal(args, timers):
    rank = torch.distributed.get_rank()
    for i in range(2):
        reqs = gen_reqs(
            num_reqs=args.infer.max_reqs, prompt_len=512, max_new_tokens=args.request.max_new_tokens
        )
        # reqs = gen_reqs_real(num_reqs=1, max_new_tokens=args.request.max_new_tokens)
        for req in reqs:
            TaskPool.add(PrefillTask(f"prefill_{req.request_id}", req, req.message))
        t_start = time.time()
        timers("overall").start()
        while len(TaskPool.pool) > 0:
            cinfer_run()
        timers("overall").stop()
        t_end = time.time()
        logger.warning(f"Time cost {t_end - t_start}")

        for req in reqs:
            logger.warning(f"Response in rank {rank}: {req.output}")

        timers.log()

@hydra.main(
    version_base=None, config_path="../example/configs", config_name="serve_config"
)
def main(args: DictConfig):
    root_logger = logging.getLogger()
    root_logger.setLevel(logging.WARNING)

    set_global_variables()
    timers = get_timers()

    cinfer_init(args)
    logger.warning(f"finish init")
    if args.infer.parallel_type == "pipe":
        run_pipe(args, timers)
    else:
        run_normal(args, timers)




if __name__ == "__main__":
    main()<|MERGE_RESOLUTION|>--- conflicted
+++ resolved
@@ -74,19 +74,12 @@
     rank = torch.distributed.get_rank()
     for i in range(2):
         if rank == 0:
-<<<<<<< HEAD
-            # reqs = gen_reqs(
-            #     num_reqs=args.infer.max_reqs, prompt_len=512, max_new_tokens=args.request.max_new_tokens
-            # )
-            reqs = gen_reqs_real(
-                num_reqs=args.infer.max_reqs, max_new_tokens=args.request.max_new_tokens
-            )
-=======
             reqs = gen_reqs(
-                num_reqs=args.infer.max_reqs, prompt_len=512, max_new_tokens=args.request.max_new_tokens
+                num_reqs=args.infer.max_reqs,
+                prompt_len=512,
+                max_new_tokens=args.request.max_new_tokens,
             )
             # reqs = gen_reqs_real(num_reqs=1, max_new_tokens=args.request.max_new_tokens)
->>>>>>> 24a956b7
             for req in reqs:
                 TaskPool.add(PrefillTask(f"prefill_{req.request_id}", req, req.message))
         t_start = time.time()
@@ -102,11 +95,14 @@
 
         timers.log()
 
+
 def run_normal(args, timers):
     rank = torch.distributed.get_rank()
     for i in range(2):
         reqs = gen_reqs(
-            num_reqs=args.infer.max_reqs, prompt_len=512, max_new_tokens=args.request.max_new_tokens
+            num_reqs=args.infer.max_reqs,
+            prompt_len=512,
+            max_new_tokens=args.request.max_new_tokens,
         )
         # reqs = gen_reqs_real(num_reqs=1, max_new_tokens=args.request.max_new_tokens)
         for req in reqs:
@@ -123,6 +119,7 @@
             logger.warning(f"Response in rank {rank}: {req.output}")
 
         timers.log()
+
 
 @hydra.main(
     version_base=None, config_path="../example/configs", config_name="serve_config"
@@ -142,7 +139,5 @@
         run_normal(args, timers)
 
 
-
-
 if __name__ == "__main__":
     main()