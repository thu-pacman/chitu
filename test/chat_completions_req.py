from concurrent.futures import ThreadPoolExecutor, as_completed, wait
import requests, json, sys, time, random

random.seed(2512)

<<<<<<< HEAD
url = "http://127.0.0.1:25121/v1/chat/completions"  # cinfer
=======
url = "http://127.0.0.1:2512/v1/chat/completions"  # cinfer
>>>>>>> 73be68b1

headers = {"Content-Type": "application/json"}


def gen_req_id(len=8):
    random_number = random.getrandbits(len * 4)
    hex_string = f"{random_number:0{len}x}"
    return hex_string


msgs = [
    [
        {"role": "system", "content": "You are a helpful assistant."},
        {"role": "user", "content": "你是谁"},
    ],
    [
        {"role": "system", "content": "You are a helpful assistant."},
        {"role": "user", "content": "宫保鸡丁怎么做"},
    ],
    [
        {"role": "system", "content": "You are a helpful assistant."},
        {"role": "user", "content": "show some Emoji"},
    ],
    # 3
    [
        {"role": "system", "content": "You are a helpful assistant."},
        {"role": "user", "content": "北京可以参观哪里"},
        {
            "role": "assistant",
            "content": """北京作为中国的首都，是历史悠久、文化丰富的城市，拥有众多值得参观的景点。以下是一些北京著名的旅游景点和文化地标：
            1. **故宫（紫禁城）**：是中国明清两代的皇家宫殿，也是世界上现存规模最大、保存最为完整的木质结构古建筑之一。
            2. **天安门广场**：位于北京的中心，是世界上最大的城市广场之一，周围有天安门城楼、人民英雄纪念碑等。
            3. **长城**：北京段长城包括八达岭长城、慕田峪长城、司马台长城等，是世界文化遗产，象征着中国的坚韧和不屈。
            这些地方不仅展示了北京的传统文化和历史，也是了解中国和世界文化交流的重要窗口。""",
        },
        {"role": "user", "content": "第3个地方好在哪"},
    ],
    # 4
    [
        {"role": "user", "content": "I am going to Paris, what should I see?"},
        {
            "role": "assistant",
            "content": """\
                Paris, the capital of France, is known for its stunning architecture, art museums, historical landmarks, and romantic atmosphere. Here are some of the top attractions to see in Paris:

                1. The Eiffel Tower: The iconic Eiffel Tower is one of the most recognizable landmarks in the world and offers breathtaking views of the city.
                2. The Louvre Museum: The Louvre is one of the world's largest and most famous museums, housing an impressive collection of art and artifacts, including the Mona Lisa.
                3. Notre-Dame Cathedral: This beautiful cathedral is one of the most famous landmarks in Paris and is known for its Gothic architecture and stunning stained glass windows.

                These are just a few of the many attractions that Paris has to offer. With so much to see and do, it's no wonder that Paris is one of the most popular tourist destinations in the world.""",
        },
        {"role": "user", "content": "What is so great about #1?"},
    ],
]

stream = False

req_nums = 1
<<<<<<< HEAD
=======
msg_id = None

if len(sys.argv) > 2:
    msg_id = int(sys.argv[2])

>>>>>>> 73be68b1

if len(sys.argv) > 1:
    stream = True
    # index = int(sys.argv[1]) % len(msgs)
    req_nums = int(sys.argv[1])


def send_request(index: int):
    body = {
        "model": "/home/ss/models/Qwen2-7B-Instruct",
<<<<<<< HEAD
        "messages": msgs[index % len(msgs)],
        "max_tokens": 200,
=======
        "messages": msgs[index % len(msgs) if msg_id is None else msg_id],
        "max_tokens": 512,
>>>>>>> 73be68b1
        "stream": stream,
    }

    generated_text = ""
    start_time = time.monotonic()
    with requests.post(url, json=body, stream=True) as response:
        if response.status_code == 200:
            tokens = 0
            for chunk in response.iter_lines():
                if not chunk:
                    continue
                # print(f"{index}: {chunk}")
                if stream:
                    stem = "data: "
                    chunk = chunk[len(stem) :]
                    if chunk == b"[DONE]":
                        continue
                    data = json.loads(chunk)
                    delta = data["choices"][0]["delta"]
                    if delta.get("content", None):
                        tokens += 1
                        generated_text += delta["content"]

            end_time = time.monotonic()
            duration = end_time - start_time
<<<<<<< HEAD
            # if stream:
            #     print(
            #         f"duration:{duration:.4f}, Tokens:{tokens},TPS:{tokens / duration:.4f}"
            #     )
            return (index, start_time, end_time, duration, generated_text)
=======
            tps = tokens / duration
            # print(generated_text)
            return (index, start_time, end_time, duration, generated_text, tps)
>>>>>>> 73be68b1
        else:
            print(f"Request failed with status code: {response.status_code}")


with ThreadPoolExecutor(max_workers=req_nums) as executor:
    futures = []
    for i in range(req_nums):
        futures.append(executor.submit(send_request, i))
        time.sleep(0.5)
    for future in as_completed(futures):
        result = future.result()
        text = result[4][:35].replace("\n", "")
        print(
<<<<<<< HEAD
            f"Index:{result[0]:2d}, start:{result[1]:.4f}, end:{result[2]:.4f}, duration:{result[3]:.4f}, text:'{text}'"
=======
            f"Index:{result[0]:2d}, start:{result[1]:.4f}, duration:{result[3]:.4f}, tps:{result[5]:.4f}, text:'{text}'"
>>>>>>> 73be68b1
        )<|MERGE_RESOLUTION|>--- conflicted
+++ resolved
@@ -3,11 +3,7 @@
 
 random.seed(2512)
 
-<<<<<<< HEAD
-url = "http://127.0.0.1:25121/v1/chat/completions"  # cinfer
-=======
-url = "http://127.0.0.1:2512/v1/chat/completions"  # cinfer
->>>>>>> 73be68b1
+random.seed(2512)
 
 headers = {"Content-Type": "application/json"}
 
@@ -66,14 +62,11 @@
 stream = False
 
 req_nums = 1
-<<<<<<< HEAD
-=======
 msg_id = None
 
 if len(sys.argv) > 2:
     msg_id = int(sys.argv[2])
 
->>>>>>> 73be68b1
 
 if len(sys.argv) > 1:
     stream = True
@@ -84,13 +77,8 @@
 def send_request(index: int):
     body = {
         "model": "/home/ss/models/Qwen2-7B-Instruct",
-<<<<<<< HEAD
-        "messages": msgs[index % len(msgs)],
-        "max_tokens": 200,
-=======
         "messages": msgs[index % len(msgs) if msg_id is None else msg_id],
         "max_tokens": 512,
->>>>>>> 73be68b1
         "stream": stream,
     }
 
@@ -116,17 +104,9 @@
 
             end_time = time.monotonic()
             duration = end_time - start_time
-<<<<<<< HEAD
-            # if stream:
-            #     print(
-            #         f"duration:{duration:.4f}, Tokens:{tokens},TPS:{tokens / duration:.4f}"
-            #     )
-            return (index, start_time, end_time, duration, generated_text)
-=======
             tps = tokens / duration
             # print(generated_text)
             return (index, start_time, end_time, duration, generated_text, tps)
->>>>>>> 73be68b1
         else:
             print(f"Request failed with status code: {response.status_code}")
 
@@ -140,9 +120,5 @@
         result = future.result()
         text = result[4][:35].replace("\n", "")
         print(
-<<<<<<< HEAD
-            f"Index:{result[0]:2d}, start:{result[1]:.4f}, end:{result[2]:.4f}, duration:{result[3]:.4f}, text:'{text}'"
-=======
             f"Index:{result[0]:2d}, start:{result[1]:.4f}, duration:{result[3]:.4f}, tps:{result[5]:.4f}, text:'{text}'"
->>>>>>> 73be68b1
         )